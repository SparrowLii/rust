--- conflicted
+++ resolved
@@ -1477,14 +1477,6 @@
         && let Ok(rhs_str) = tcx.sess.source_map().span_to_snippet(rhs_span)
         && let Some(rhs_str_no_amp) = rhs_str.strip_prefix('&')
     {
-<<<<<<< HEAD
-        let is_raw_ref = stripped.trim_start().starts_with("raw ");
-        // We don't support raw refs yet
-        if is_raw_ref {
-            return None;
-        }
-        let is_mut = if let Some(rest) = stripped.trim_start().strip_prefix("mut") {
-=======
         // Suggest changing `&raw const` to `&raw mut` if applicable.
         if rhs_str_no_amp.trim_start().strip_prefix("raw const").is_some() {
             let const_idx = rhs_str.find("const").unwrap() as u32;
@@ -1502,7 +1494,6 @@
 
         // Figure out if rhs already is `&mut`.
         let is_mut = if let Some(rest) = rhs_str_no_amp.trim_start().strip_prefix("mut") {
->>>>>>> 6bc1fe1c
             match rest.chars().next() {
                 // e.g. `&mut x`
                 Some(c) if c.is_whitespace() => true,
