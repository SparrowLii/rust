use clippy_utils::diagnostics::{span_lint, span_lint_and_then};
use clippy_utils::trait_ref_of_method;
use itertools::Itertools;
use rustc_data_structures::fx::{FxHashMap, FxHashSet};
use rustc_errors::Applicability;
use rustc_hir::FnRetTy::Return;
use rustc_hir::intravisit::nested_filter::{self as hir_nested_filter, NestedFilter};
use rustc_hir::intravisit::{
<<<<<<< HEAD
    Visitor, walk_fn_decl, walk_generic_param, walk_generics, walk_impl_item_ref, walk_item, walk_param_bound,
    walk_poly_trait_ref, walk_trait_ref, walk_ty,
};
use rustc_hir::{
    BareFnTy, BodyId, FnDecl, FnSig, GenericArg, GenericBound, GenericParam, GenericParamKind, Generics, Impl,
    ImplItem, ImplItemKind, Item, ItemKind, Lifetime, LifetimeName, LifetimeParamKind, Node, PolyTraitRef,
=======
    Visitor, walk_fn_decl, walk_generic_args, walk_generics, walk_impl_item_ref, walk_item, walk_param_bound,
    walk_poly_trait_ref, walk_trait_ref, walk_ty, walk_where_predicate,
};
use rustc_hir::{
    BareFnTy, BodyId, FnDecl, FnSig, GenericArg, GenericArgs, GenericBound, GenericParam, GenericParamKind, Generics,
    Impl, ImplItem, ImplItemKind, Item, ItemKind, Lifetime, LifetimeName, LifetimeParamKind, Node, PolyTraitRef,
>>>>>>> 398be8c8
    PredicateOrigin, TraitFn, TraitItem, TraitItemKind, Ty, TyKind, WherePredicate, lang_items,
};
use rustc_lint::{LateContext, LateLintPass, LintContext};
use rustc_middle::hir::map::Map;
use rustc_middle::hir::nested_filter as middle_nested_filter;
use rustc_middle::lint::in_external_macro;
use rustc_session::declare_lint_pass;
use rustc_span::Span;
use rustc_span::def_id::LocalDefId;
<<<<<<< HEAD
use rustc_span::symbol::{Ident, Symbol, kw};
=======
use rustc_span::symbol::{Ident, kw};
>>>>>>> 398be8c8
use std::ops::ControlFlow;

declare_clippy_lint! {
    /// ### What it does
    /// Checks for lifetime annotations which can be removed by
    /// relying on lifetime elision.
    ///
    /// ### Why is this bad?
    /// The additional lifetimes make the code look more
    /// complicated, while there is nothing out of the ordinary going on. Removing
    /// them leads to more readable code.
    ///
    /// ### Known problems
    /// - We bail out if the function has a `where` clause where lifetimes
    /// are mentioned due to potential false positives.
    ///
    /// ### Example
    /// ```no_run
    /// // Unnecessary lifetime annotations
    /// fn in_and_out<'a>(x: &'a u8, y: u8) -> &'a u8 {
    ///     x
    /// }
    /// ```
    ///
    /// Use instead:
    /// ```no_run
    /// fn elided(x: &u8, y: u8) -> &u8 {
    ///     x
    /// }
    /// ```
    #[clippy::version = "pre 1.29.0"]
    pub NEEDLESS_LIFETIMES,
    complexity,
    "using explicit lifetimes for references in function arguments when elision rules \
     would allow omitting them"
}

declare_clippy_lint! {
    /// ### What it does
    /// Checks for lifetimes in generics that are never used
    /// anywhere else.
    ///
    /// ### Why is this bad?
    /// The additional lifetimes make the code look more
    /// complicated, while there is nothing out of the ordinary going on. Removing
    /// them leads to more readable code.
    ///
    /// ### Example
    /// ```no_run
    /// // unnecessary lifetimes
    /// fn unused_lifetime<'a>(x: u8) {
    ///     // ..
    /// }
    /// ```
    ///
    /// Use instead:
    /// ```no_run
    /// fn no_lifetime(x: u8) {
    ///     // ...
    /// }
    /// ```
    #[clippy::version = "pre 1.29.0"]
    pub EXTRA_UNUSED_LIFETIMES,
    complexity,
    "unused lifetimes in function definitions"
}

declare_lint_pass!(Lifetimes => [NEEDLESS_LIFETIMES, EXTRA_UNUSED_LIFETIMES]);

impl<'tcx> LateLintPass<'tcx> for Lifetimes {
    fn check_item(&mut self, cx: &LateContext<'tcx>, item: &'tcx Item<'_>) {
        if let ItemKind::Fn(ref sig, generics, id) = item.kind {
            check_fn_inner(cx, sig, Some(id), None, generics, item.span, true);
        } else if let ItemKind::Impl(impl_) = item.kind {
            if !item.span.from_expansion() {
                report_extra_impl_lifetimes(cx, impl_);
            }
        }
    }

    fn check_impl_item(&mut self, cx: &LateContext<'tcx>, item: &'tcx ImplItem<'_>) {
        if let ImplItemKind::Fn(ref sig, id) = item.kind {
            let report_extra_lifetimes = trait_ref_of_method(cx, item.owner_id.def_id).is_none();
            check_fn_inner(
                cx,
                sig,
                Some(id),
                None,
                item.generics,
                item.span,
                report_extra_lifetimes,
            );
        }
    }

    fn check_trait_item(&mut self, cx: &LateContext<'tcx>, item: &'tcx TraitItem<'_>) {
        if let TraitItemKind::Fn(ref sig, ref body) = item.kind {
            let (body, trait_sig) = match *body {
                TraitFn::Required(sig) => (None, Some(sig)),
                TraitFn::Provided(id) => (Some(id), None),
            };
            check_fn_inner(cx, sig, body, trait_sig, item.generics, item.span, true);
        }
    }
}

fn check_fn_inner<'tcx>(
    cx: &LateContext<'tcx>,
    sig: &'tcx FnSig<'_>,
    body: Option<BodyId>,
    trait_sig: Option<&[Ident]>,
    generics: &'tcx Generics<'_>,
    span: Span,
    report_extra_lifetimes: bool,
) {
    if in_external_macro(cx.sess(), span) || has_where_lifetimes(cx, generics) {
        return;
    }

    let types = generics
        .params
        .iter()
        .filter(|param| matches!(param.kind, GenericParamKind::Type { .. }));

    for typ in types {
        if !typ.span.eq_ctxt(span) {
            return;
        }

        for pred in generics.bounds_for_param(typ.def_id) {
            if pred.origin == PredicateOrigin::WhereClause {
                // has_where_lifetimes checked that this predicate contains no lifetime.
                continue;
            }

            for bound in pred.bounds {
                let mut visitor = RefVisitor::new(cx);
                walk_param_bound(&mut visitor, bound);
                if visitor.lts.iter().any(|lt| matches!(lt.res, LifetimeName::Param(_))) {
                    return;
                }
                if let GenericBound::Trait(ref trait_ref, _) = *bound {
                    let params = &trait_ref
                        .trait_ref
                        .path
                        .segments
                        .last()
                        .expect("a path must have at least one segment")
                        .args;
                    if let Some(params) = *params {
                        let lifetimes = params.args.iter().filter_map(|arg| match arg {
                            GenericArg::Lifetime(lt) => Some(lt),
                            _ => None,
                        });
                        for bound in lifetimes {
                            if bound.res != LifetimeName::Static && !bound.is_elided() {
                                return;
                            }
                        }
                    }
                }
            }
        }
    }

    if let Some((elidable_lts, usages)) = could_use_elision(cx, sig.decl, body, trait_sig, generics.params) {
        if usages.iter().any(|usage| !usage.ident.span.eq_ctxt(span)) {
            return;
        }
        // async functions have usages whose spans point at the lifetime declaration which messes up
        // suggestions
        let include_suggestions = !sig.header.is_async();
        report_elidable_lifetimes(cx, generics, &elidable_lts, &usages, include_suggestions);
    }

    if report_extra_lifetimes {
        self::report_extra_lifetimes(cx, sig.decl, generics);
    }
}

fn could_use_elision<'tcx>(
    cx: &LateContext<'tcx>,
    func: &'tcx FnDecl<'_>,
    body: Option<BodyId>,
    trait_sig: Option<&[Ident]>,
    named_generics: &'tcx [GenericParam<'_>],
) -> Option<(Vec<LocalDefId>, Vec<Lifetime>)> {
    // There are two scenarios where elision works:
    // * no output references, all input references have different LT
    // * output references, exactly one input reference with same LT
    // All lifetimes must be unnamed, 'static or defined without bounds on the
    // level of the current item.

    // check named LTs
    let allowed_lts = allowed_lts_from(named_generics);

    // these will collect all the lifetimes for references in arg/return types
    let mut input_visitor = RefVisitor::new(cx);
    let mut output_visitor = RefVisitor::new(cx);

    // extract lifetimes in input argument types
    for arg in func.inputs {
        input_visitor.visit_ty(arg);
    }
    // extract lifetimes in output type
    if let Return(ty) = func.output {
        output_visitor.visit_ty(ty);
    }
    for lt in named_generics {
        input_visitor.visit_generic_param(lt);
    }

    if input_visitor.abort() || output_visitor.abort() {
        return None;
    }

    let input_lts = input_visitor.lts;
    let output_lts = output_visitor.lts;

    if let Some(trait_sig) = trait_sig {
        if explicit_self_type(cx, func, trait_sig.first().copied()) {
            return None;
        }
    }

    if let Some(body_id) = body {
        let body = cx.tcx.hir().body(body_id);

        let first_ident = body.params.first().and_then(|param| param.pat.simple_ident());
        if explicit_self_type(cx, func, first_ident) {
            return None;
        }

        let mut checker = BodyLifetimeChecker;
        if checker.visit_expr(body.value).is_break() {
            return None;
        }
    }

    // check for lifetimes from higher scopes
    for lt in input_lts.iter().chain(output_lts.iter()) {
        if let Some(id) = named_lifetime(lt)
            && !allowed_lts.contains(&id)
        {
            return None;
        }
    }

    // check for higher-ranked trait bounds
    if !input_visitor.nested_elision_site_lts.is_empty() || !output_visitor.nested_elision_site_lts.is_empty() {
        let allowed_lts: FxHashSet<_> = allowed_lts.iter().map(|id| cx.tcx.item_name(id.to_def_id())).collect();
        for lt in input_visitor.nested_elision_site_lts {
            if allowed_lts.contains(&lt.ident.name) {
                return None;
            }
        }
        for lt in output_visitor.nested_elision_site_lts {
            if allowed_lts.contains(&lt.ident.name) {
                return None;
            }
        }
    }

    // A lifetime can be newly elided if:
    // - It occurs only once among the inputs.
    // - If there are multiple input lifetimes, then the newly elided lifetime does not occur among the
    //   outputs (because eliding such an lifetime would create an ambiguity).
    let elidable_lts = named_lifetime_occurrences(&input_lts)
        .into_iter()
        .filter_map(|(def_id, occurrences)| {
            if occurrences == 1
                && (input_lts.len() == 1 || !output_lts.iter().any(|lt| named_lifetime(lt) == Some(def_id)))
            {
                Some(def_id)
            } else {
                None
            }
        })
        .collect::<Vec<_>>();

    if elidable_lts.is_empty() {
        return None;
    }

    let usages = itertools::chain(input_lts, output_lts).collect();

    Some((elidable_lts, usages))
}

fn allowed_lts_from(named_generics: &[GenericParam<'_>]) -> FxHashSet<LocalDefId> {
    named_generics
        .iter()
        .filter_map(|par| {
            if let GenericParamKind::Lifetime { .. } = par.kind {
                Some(par.def_id)
            } else {
                None
            }
        })
        .collect()
}

// elision doesn't work for explicit self types, see rust-lang/rust#69064
fn explicit_self_type<'tcx>(cx: &LateContext<'tcx>, func: &FnDecl<'tcx>, ident: Option<Ident>) -> bool {
    if let Some(ident) = ident
        && ident.name == kw::SelfLower
        && !func.implicit_self.has_implicit_self()
        && let Some(self_ty) = func.inputs.first()
    {
        let mut visitor = RefVisitor::new(cx);
        visitor.visit_ty(self_ty);

        !visitor.all_lts().is_empty()
    } else {
        false
    }
}

/// Number of times each named lifetime occurs in the given slice. Returns a vector to preserve
/// relative order.
#[must_use]
fn named_lifetime_occurrences(lts: &[Lifetime]) -> Vec<(LocalDefId, usize)> {
    let mut occurrences = Vec::new();
    for lt in lts {
        if let Some(curr_def_id) = named_lifetime(lt) {
            if let Some(pair) = occurrences
                .iter_mut()
                .find(|(prev_def_id, _)| *prev_def_id == curr_def_id)
            {
                pair.1 += 1;
            } else {
                occurrences.push((curr_def_id, 1));
            }
        }
    }
    occurrences
}

fn named_lifetime(lt: &Lifetime) -> Option<LocalDefId> {
    match lt.res {
        LifetimeName::Param(id) if !lt.is_anonymous() => Some(id),
        _ => None,
    }
}

struct RefVisitor<'a, 'tcx> {
    cx: &'a LateContext<'tcx>,
    lts: Vec<Lifetime>,
    nested_elision_site_lts: Vec<Lifetime>,
    unelided_trait_object_lifetime: bool,
}

impl<'a, 'tcx> RefVisitor<'a, 'tcx> {
    fn new(cx: &'a LateContext<'tcx>) -> Self {
        Self {
            cx,
            lts: Vec::new(),
            nested_elision_site_lts: Vec::new(),
            unelided_trait_object_lifetime: false,
        }
    }

    fn all_lts(&self) -> Vec<Lifetime> {
        self.lts
            .iter()
            .chain(self.nested_elision_site_lts.iter())
            .copied()
            .collect::<Vec<_>>()
    }

    fn abort(&self) -> bool {
        self.unelided_trait_object_lifetime
    }
}

impl<'tcx> Visitor<'tcx> for RefVisitor<'_, 'tcx> {
    // for lifetimes as parameters of generics
    fn visit_lifetime(&mut self, lifetime: &'tcx Lifetime) {
        self.lts.push(*lifetime);
    }

    fn visit_poly_trait_ref(&mut self, poly_tref: &'tcx PolyTraitRef<'tcx>) {
        let trait_ref = &poly_tref.trait_ref;
        if let Some(id) = trait_ref.trait_def_id()
            && lang_items::FN_TRAITS
                .iter()
                .any(|&item| self.cx.tcx.lang_items().get(item) == Some(id))
        {
            let mut sub_visitor = RefVisitor::new(self.cx);
            sub_visitor.visit_trait_ref(trait_ref);
            self.nested_elision_site_lts.append(&mut sub_visitor.all_lts());
        } else {
            walk_poly_trait_ref(self, poly_tref);
        }
    }

    fn visit_ty(&mut self, ty: &'tcx Ty<'_>) {
        match ty.kind {
            TyKind::OpaqueDef(item, bounds, _) => {
                let map = self.cx.tcx.hir();
                let item = map.item(item);
                let len = self.lts.len();
                walk_item(self, item);
                self.lts.truncate(len);
                self.lts.extend(bounds.iter().filter_map(|bound| match bound {
                    GenericArg::Lifetime(&l) => Some(l),
                    _ => None,
                }));
            },
            TyKind::BareFn(&BareFnTy { decl, .. }) => {
                let mut sub_visitor = RefVisitor::new(self.cx);
                sub_visitor.visit_fn_decl(decl);
                self.nested_elision_site_lts.append(&mut sub_visitor.all_lts());
            },
            TyKind::TraitObject(bounds, lt, _) => {
                if !lt.is_elided() {
                    self.unelided_trait_object_lifetime = true;
                }
                for (bound, _) in bounds {
                    self.visit_poly_trait_ref(bound);
                }
            },
            _ => walk_ty(self, ty),
        }
    }
}

/// Are any lifetimes mentioned in the `where` clause? If so, we don't try to
/// reason about elision.
fn has_where_lifetimes<'tcx>(cx: &LateContext<'tcx>, generics: &'tcx Generics<'_>) -> bool {
    for predicate in generics.predicates {
        match *predicate {
            WherePredicate::RegionPredicate(..) => return true,
            WherePredicate::BoundPredicate(ref pred) => {
                // a predicate like F: Trait or F: for<'a> Trait<'a>
                let mut visitor = RefVisitor::new(cx);
                // walk the type F, it may not contain LT refs
                walk_ty(&mut visitor, pred.bounded_ty);
                if !visitor.all_lts().is_empty() {
                    return true;
                }
                // if the bounds define new lifetimes, they are fine to occur
                let allowed_lts = allowed_lts_from(pred.bound_generic_params);
                // now walk the bounds
                for bound in pred.bounds {
                    walk_param_bound(&mut visitor, bound);
                }
                // and check that all lifetimes are allowed
                for lt in visitor.all_lts() {
                    if let Some(id) = named_lifetime(&lt)
                        && !allowed_lts.contains(&id)
                    {
                        return true;
                    }
                }
            },
            WherePredicate::EqPredicate(ref pred) => {
                let mut visitor = RefVisitor::new(cx);
                walk_ty(&mut visitor, pred.lhs_ty);
                walk_ty(&mut visitor, pred.rhs_ty);
                if !visitor.lts.is_empty() {
                    return true;
                }
            },
        }
    }
    false
}

struct Usage {
    lifetime: Lifetime,
    in_where_predicate: bool,
    in_generics_arg: bool,
}

struct LifetimeChecker<'cx, 'tcx, F> {
    cx: &'cx LateContext<'tcx>,
    map: FxHashMap<LocalDefId, Vec<Usage>>,
    where_predicate_depth: usize,
    generic_args_depth: usize,
    phantom: std::marker::PhantomData<F>,
}

impl<'cx, 'tcx, F> LifetimeChecker<'cx, 'tcx, F> {
    fn new(cx: &'cx LateContext<'tcx>, generics: &'tcx Generics<'_>) -> LifetimeChecker<'cx, 'tcx, F> {
        let map = generics
            .params
            .iter()
            .filter_map(|par| match par.kind {
                GenericParamKind::Lifetime {
                    kind: LifetimeParamKind::Explicit,
                } => Some((par.def_id, Vec::new())),
                _ => None,
            })
            .collect();
        Self {
            cx,
            map,
            where_predicate_depth: 0,
            generic_args_depth: 0,
            phantom: std::marker::PhantomData,
        }
    }
}

impl<'tcx, F> Visitor<'tcx> for LifetimeChecker<'_, 'tcx, F>
where
    F: NestedFilter<'tcx>,
{
    type Map = Map<'tcx>;
    type NestedFilter = F;

    // for lifetimes as parameters of generics
    fn visit_lifetime(&mut self, lifetime: &'tcx Lifetime) {
        if let LifetimeName::Param(def_id) = lifetime.res
            && let Some(usages) = self.map.get_mut(&def_id)
        {
            usages.push(Usage {
                lifetime: *lifetime,
                in_where_predicate: self.where_predicate_depth != 0,
                in_generics_arg: self.generic_args_depth != 0,
            });
        }
    }

    fn visit_where_predicate(&mut self, predicate: &'tcx WherePredicate<'tcx>) {
        self.where_predicate_depth += 1;
        walk_where_predicate(self, predicate);
        self.where_predicate_depth -= 1;
    }

    fn visit_generic_args(&mut self, generic_args: &'tcx GenericArgs<'tcx>) -> Self::Result {
        self.generic_args_depth += 1;
        walk_generic_args(self, generic_args);
        self.generic_args_depth -= 1;
    }

    fn nested_visit_map(&mut self) -> Self::Map {
        self.cx.tcx.hir()
    }
}

fn report_extra_lifetimes<'tcx>(cx: &LateContext<'tcx>, func: &'tcx FnDecl<'_>, generics: &'tcx Generics<'_>) {
    let mut checker = LifetimeChecker::<hir_nested_filter::None>::new(cx, generics);

    walk_generics(&mut checker, generics);
    walk_fn_decl(&mut checker, func);

    for (def_id, usages) in checker.map {
        if usages
            .iter()
            .all(|usage| usage.in_where_predicate && !usage.in_generics_arg)
        {
            span_lint(
                cx,
                EXTRA_UNUSED_LIFETIMES,
                cx.tcx.def_span(def_id),
                "this lifetime isn't used in the function definition",
            );
        }
    }
}

fn report_extra_impl_lifetimes<'tcx>(cx: &LateContext<'tcx>, impl_: &'tcx Impl<'_>) {
    let mut checker = LifetimeChecker::<middle_nested_filter::All>::new(cx, impl_.generics);

    walk_generics(&mut checker, impl_.generics);
    if let Some(ref trait_ref) = impl_.of_trait {
        walk_trait_ref(&mut checker, trait_ref);
    }
    walk_ty(&mut checker, impl_.self_ty);
    for item in impl_.items {
        walk_impl_item_ref(&mut checker, item);
    }

    for (&def_id, usages) in &checker.map {
        if usages
            .iter()
            .all(|usage| usage.in_where_predicate && !usage.in_generics_arg)
        {
            span_lint(
                cx,
                EXTRA_UNUSED_LIFETIMES,
                cx.tcx.def_span(def_id),
                "this lifetime isn't used in the impl",
            );
        }
    }

    report_elidable_impl_lifetimes(cx, impl_, &checker.map);
}

// An `impl` lifetime is elidable if it satisfies the following conditions:
// - It is used exactly once.
// - That single use is not in `GenericArgs` in a `WherePredicate`. (Note that `GenericArgs` are
//   different from `GenericParam`s.)
fn report_elidable_impl_lifetimes<'tcx>(
    cx: &LateContext<'tcx>,
    impl_: &'tcx Impl<'_>,
    map: &FxHashMap<LocalDefId, Vec<Usage>>,
) {
    let single_usages = map
        .iter()
        .filter_map(|(def_id, usages)| {
            if let [
                Usage {
                    lifetime,
                    in_where_predicate: false,
                    ..
                }
                | Usage {
                    lifetime,
                    in_generics_arg: false,
                    ..
                },
            ] = usages.as_slice()
            {
                Some((def_id, lifetime))
            } else {
                None
            }
        })
        .collect::<Vec<_>>();

    if single_usages.is_empty() {
        return;
    }

    let (elidable_lts, usages): (Vec<_>, Vec<_>) = single_usages.into_iter().unzip();

    report_elidable_lifetimes(cx, impl_.generics, &elidable_lts, &usages, true);
}

/// Generate diagnostic messages for elidable lifetimes.
fn report_elidable_lifetimes(
    cx: &LateContext<'_>,
    generics: &Generics<'_>,
    elidable_lts: &[LocalDefId],
    usages: &[Lifetime],
    include_suggestions: bool,
) {
    let lts = elidable_lts
        .iter()
        // In principle, the result of the call to `Node::ident` could be `unwrap`ped, as `DefId` should refer to a
        // `Node::GenericParam`.
        .filter_map(|&def_id| cx.tcx.hir_node_by_def_id(def_id).ident())
        .map(|ident| ident.to_string())
        .collect::<Vec<_>>()
        .join(", ");

    span_lint_and_then(
        cx,
        NEEDLESS_LIFETIMES,
        elidable_lts
            .iter()
            .map(|&lt| cx.tcx.def_span(lt))
            .chain(usages.iter().filter_map(|usage| {
                if let LifetimeName::Param(def_id) = usage.res
                    && elidable_lts.contains(&def_id)
                {
                    return Some(usage.ident.span);
                }

                None
            }))
            .collect_vec(),
        format!("the following explicit lifetimes could be elided: {lts}"),
        |diag| {
            if !include_suggestions {
                return;
            };

            if let Some(suggestions) = elision_suggestions(cx, generics, elidable_lts, usages) {
                diag.multipart_suggestion("elide the lifetimes", suggestions, Applicability::MachineApplicable);
            }
        },
    );
}

fn elision_suggestions(
    cx: &LateContext<'_>,
    generics: &Generics<'_>,
    elidable_lts: &[LocalDefId],
    usages: &[Lifetime],
) -> Option<Vec<(Span, String)>> {
    let explicit_params = generics
        .params
        .iter()
        .filter(|param| !param.is_elided_lifetime() && !param.is_impl_trait())
        .collect::<Vec<_>>();

    let mut suggestions = if elidable_lts.len() == explicit_params.len() {
        // if all the params are elided remove the whole generic block
        //
        // fn x<'a>() {}
        //     ^^^^
        vec![(generics.span, String::new())]
    } else {
        elidable_lts
            .iter()
            .map(|&id| {
                let pos = explicit_params.iter().position(|param| param.def_id == id)?;
                let param = explicit_params.get(pos)?;

                let span = if let Some(next) = explicit_params.get(pos + 1) {
                    // fn x<'prev, 'a, 'next>() {}
                    //             ^^^^
                    param.span.until(next.span)
                } else {
                    // `pos` should be at least 1 here, because the param in position 0 would either have a `next`
                    // param or would have taken the `elidable_lts.len() == explicit_params.len()` branch.
                    let prev = explicit_params.get(pos - 1)?;

                    // fn x<'prev, 'a>() {}
                    //           ^^^^
                    param.span.with_lo(prev.span.hi())
                };

                Some((span, String::new()))
            })
            .collect::<Option<Vec<_>>>()?
    };

    suggestions.extend(
        usages
            .iter()
            .filter(|usage| named_lifetime(usage).map_or(false, |id| elidable_lts.contains(&id)))
            .map(|usage| {
                match cx.tcx.parent_hir_node(usage.hir_id) {
                    Node::Ty(Ty {
                        kind: TyKind::Ref(..), ..
                    }) => {
                        // expand `&'a T` to `&'a T`
                        //          ^^         ^^^
                        let span = cx.sess().source_map().span_extend_while_whitespace(usage.ident.span);

                        (span, String::new())
                    },
                    // `T<'a>` and `impl Foo + 'a` should be replaced by `'_`
                    _ => (usage.ident.span, String::from("'_")),
                }
            }),
    );

    Some(suggestions)
}

struct BodyLifetimeChecker;

impl<'tcx> Visitor<'tcx> for BodyLifetimeChecker {
    type Result = ControlFlow<()>;
    // for lifetimes as parameters of generics
    fn visit_lifetime(&mut self, lifetime: &'tcx Lifetime) -> ControlFlow<()> {
        if !lifetime.is_anonymous() && lifetime.ident.name != kw::StaticLifetime {
            return ControlFlow::Break(());
        }
        ControlFlow::Continue(())
    }
}<|MERGE_RESOLUTION|>--- conflicted
+++ resolved
@@ -6,21 +6,12 @@
 use rustc_hir::FnRetTy::Return;
 use rustc_hir::intravisit::nested_filter::{self as hir_nested_filter, NestedFilter};
 use rustc_hir::intravisit::{
-<<<<<<< HEAD
-    Visitor, walk_fn_decl, walk_generic_param, walk_generics, walk_impl_item_ref, walk_item, walk_param_bound,
-    walk_poly_trait_ref, walk_trait_ref, walk_ty,
-};
-use rustc_hir::{
-    BareFnTy, BodyId, FnDecl, FnSig, GenericArg, GenericBound, GenericParam, GenericParamKind, Generics, Impl,
-    ImplItem, ImplItemKind, Item, ItemKind, Lifetime, LifetimeName, LifetimeParamKind, Node, PolyTraitRef,
-=======
     Visitor, walk_fn_decl, walk_generic_args, walk_generics, walk_impl_item_ref, walk_item, walk_param_bound,
     walk_poly_trait_ref, walk_trait_ref, walk_ty, walk_where_predicate,
 };
 use rustc_hir::{
     BareFnTy, BodyId, FnDecl, FnSig, GenericArg, GenericArgs, GenericBound, GenericParam, GenericParamKind, Generics,
     Impl, ImplItem, ImplItemKind, Item, ItemKind, Lifetime, LifetimeName, LifetimeParamKind, Node, PolyTraitRef,
->>>>>>> 398be8c8
     PredicateOrigin, TraitFn, TraitItem, TraitItemKind, Ty, TyKind, WherePredicate, lang_items,
 };
 use rustc_lint::{LateContext, LateLintPass, LintContext};
@@ -30,11 +21,7 @@
 use rustc_session::declare_lint_pass;
 use rustc_span::Span;
 use rustc_span::def_id::LocalDefId;
-<<<<<<< HEAD
-use rustc_span::symbol::{Ident, Symbol, kw};
-=======
 use rustc_span::symbol::{Ident, kw};
->>>>>>> 398be8c8
 use std::ops::ControlFlow;
 
 declare_clippy_lint! {
