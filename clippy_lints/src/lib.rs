--- conflicted
+++ resolved
@@ -19,11 +19,7 @@
 // warn on rustc internal lints
 #![warn(rustc::internal)]
 // Disable this rustc lint for now, as it was also done in rustc
-<<<<<<< HEAD
-#![cfg_attr(not(bootstrap), allow(rustc::potential_query_instability))]
-=======
 #![allow(rustc::potential_query_instability)]
->>>>>>> 042892a0
 
 // FIXME: switch to something more ergonomic here, once available.
 // (Currently there is no way to opt into sysroot crates without `extern crate`.)
@@ -860,8 +856,6 @@
     store.register_late_pass(move || Box::new(borrow_as_ptr::BorrowAsPtr::new(msrv)));
     store.register_late_pass(move || Box::new(manual_bits::ManualBits::new(msrv)));
     store.register_late_pass(|| Box::new(default_union_representation::DefaultUnionRepresentation));
-<<<<<<< HEAD
-=======
     store.register_late_pass(|| Box::new(dbg_macro::DbgMacro));
     let cargo_ignore_publish = conf.cargo_ignore_publish;
     store.register_late_pass(move || {
@@ -869,7 +863,6 @@
             ignore_publish: cargo_ignore_publish,
         })
     });
->>>>>>> 042892a0
     // add lints here, do not remove this comment, it's used in `new_lint`
 }
 
