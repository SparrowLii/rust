//! checks for attributes

mod allow_attributes_without_reason;
mod blanket_clippy_restriction_lints;
mod deprecated_cfg_attr;
mod deprecated_semver;
mod duplicated_attributes;
mod empty_line_after;
mod inline_always;
mod maybe_misused_cfg;
mod mismatched_target_os;
mod mixed_attributes_style;
mod non_minimal_cfg;
mod should_panic_without_expect;
mod unnecessary_clippy_cfg;
mod useless_attribute;
mod utils;

use clippy_config::msrvs::Msrv;
use rustc_ast::{Attribute, Crate, MetaItemKind, NestedMetaItem};
use rustc_hir::{ImplItem, Item, ItemKind, TraitItem};
use rustc_lint::{EarlyContext, EarlyLintPass, LateContext, LateLintPass};
use rustc_session::{declare_lint_pass, impl_lint_pass};
use rustc_span::sym;
use utils::{is_lint_level, is_relevant_impl, is_relevant_item, is_relevant_trait};

declare_clippy_lint! {
    /// ### What it does
    /// Checks for items annotated with `#[inline(always)]`,
    /// unless the annotated function is empty or simply panics.
    ///
    /// ### Why is this bad?
    /// While there are valid uses of this annotation (and once
    /// you know when to use it, by all means `allow` this lint), it's a common
    /// newbie-mistake to pepper one's code with it.
    ///
    /// As a rule of thumb, before slapping `#[inline(always)]` on a function,
    /// measure if that additional function call really affects your runtime profile
    /// sufficiently to make up for the increase in compile time.
    ///
    /// ### Known problems
    /// False positives, big time. This lint is meant to be
    /// deactivated by everyone doing serious performance work. This means having
    /// done the measurement.
    ///
    /// ### Example
    /// ```ignore
    /// #[inline(always)]
    /// fn not_quite_hot_code(..) { ... }
    /// ```
    #[clippy::version = "pre 1.29.0"]
    pub INLINE_ALWAYS,
    pedantic,
    "use of `#[inline(always)]`"
}

declare_clippy_lint! {
    /// ### What it does
    /// Checks for `extern crate` and `use` items annotated with
    /// lint attributes.
    ///
    /// This lint permits lint attributes for lints emitted on the items themself.
    /// For `use` items these lints are:
    /// * deprecated
    /// * unreachable_pub
    /// * unused_imports
    /// * clippy::enum_glob_use
    /// * clippy::macro_use_imports
    /// * clippy::wildcard_imports
    ///
    /// For `extern crate` items these lints are:
    /// * `unused_imports` on items with `#[macro_use]`
    ///
    /// ### Why is this bad?
    /// Lint attributes have no effect on crate imports. Most
    /// likely a `!` was forgotten.
    ///
    /// ### Example
    /// ```ignore
    /// #[deny(dead_code)]
    /// extern crate foo;
    /// #[forbid(dead_code)]
    /// use foo::bar;
    /// ```
    ///
    /// Use instead:
    /// ```rust,ignore
    /// #[allow(unused_imports)]
    /// use foo::baz;
    /// #[allow(unused_imports)]
    /// #[macro_use]
    /// extern crate baz;
    /// ```
    #[clippy::version = "pre 1.29.0"]
    pub USELESS_ATTRIBUTE,
    correctness,
    "use of lint attributes on `extern crate` items"
}

declare_clippy_lint! {
    /// ### What it does
    /// Checks for `#[deprecated]` annotations with a `since`
    /// field that is not a valid semantic version. Also allows "TBD" to signal
    /// future deprecation.
    ///
    /// ### Why is this bad?
    /// For checking the version of the deprecation, it must be
    /// a valid semver. Failing that, the contained information is useless.
    ///
    /// ### Example
    /// ```no_run
    /// #[deprecated(since = "forever")]
    /// fn something_else() { /* ... */ }
    /// ```
    #[clippy::version = "pre 1.29.0"]
    pub DEPRECATED_SEMVER,
    correctness,
    "use of `#[deprecated(since = \"x\")]` where x is not semver"
}

declare_clippy_lint! {
    /// ### What it does
    /// Checks for empty lines after outer attributes
    ///
    /// ### Why is this bad?
    /// Most likely the attribute was meant to be an inner attribute using a '!'.
    /// If it was meant to be an outer attribute, then the following item
    /// should not be separated by empty lines.
    ///
    /// ### Known problems
    /// Can cause false positives.
    ///
    /// From the clippy side it's difficult to detect empty lines between an attributes and the
    /// following item because empty lines and comments are not part of the AST. The parsing
    /// currently works for basic cases but is not perfect.
    ///
    /// ### Example
    /// ```no_run
    /// #[allow(dead_code)]
    ///
    /// fn not_quite_good_code() { }
    /// ```
    ///
    /// Use instead:
    /// ```no_run
    /// // Good (as inner attribute)
    /// #![allow(dead_code)]
    ///
    /// fn this_is_fine() { }
    ///
    /// // or
    ///
    /// // Good (as outer attribute)
    /// #[allow(dead_code)]
    /// fn this_is_fine_too() { }
    /// ```
    #[clippy::version = "pre 1.29.0"]
    pub EMPTY_LINE_AFTER_OUTER_ATTR,
    nursery,
    "empty line after outer attribute"
}

declare_clippy_lint! {
    /// ### What it does
    /// Checks for empty lines after documentation comments.
    ///
    /// ### Why is this bad?
    /// The documentation comment was most likely meant to be an inner attribute or regular comment.
    /// If it was intended to be a documentation comment, then the empty line should be removed to
    /// be more idiomatic.
    ///
    /// ### Known problems
    /// Only detects empty lines immediately following the documentation. If the doc comment is followed
    /// by an attribute and then an empty line, this lint will not trigger. Use `empty_line_after_outer_attr`
    /// in combination with this lint to detect both cases.
    ///
    /// Does not detect empty lines after doc attributes (e.g. `#[doc = ""]`).
    ///
    /// ### Example
    /// ```no_run
    /// /// Some doc comment with a blank line after it.
    ///
    /// fn not_quite_good_code() { }
    /// ```
    ///
    /// Use instead:
    /// ```no_run
    /// /// Good (no blank line)
    /// fn this_is_fine() { }
    /// ```
    ///
    /// ```no_run
    /// // Good (convert to a regular comment)
    ///
    /// fn this_is_fine_too() { }
    /// ```
    ///
    /// ```no_run
    /// //! Good (convert to a comment on an inner attribute)
    ///
    /// fn this_is_fine_as_well() { }
    /// ```
    #[clippy::version = "1.70.0"]
    pub EMPTY_LINE_AFTER_DOC_COMMENTS,
    nursery,
    "empty line after documentation comments"
}

declare_clippy_lint! {
    /// ### What it does
    /// Checks for `warn`/`deny`/`forbid` attributes targeting the whole clippy::restriction category.
    ///
    /// ### Why is this bad?
    /// Restriction lints sometimes are in contrast with other lints or even go against idiomatic rust.
    /// These lints should only be enabled on a lint-by-lint basis and with careful consideration.
    ///
    /// ### Example
    /// ```no_run
    /// #![deny(clippy::restriction)]
    /// ```
    ///
    /// Use instead:
    /// ```no_run
    /// #![deny(clippy::as_conversions)]
    /// ```
    #[clippy::version = "1.47.0"]
    pub BLANKET_CLIPPY_RESTRICTION_LINTS,
    suspicious,
    "enabling the complete restriction group"
}

declare_clippy_lint! {
    /// ### What it does
    /// Checks for `#[cfg_attr(rustfmt, rustfmt_skip)]` and suggests to replace it
    /// with `#[rustfmt::skip]`.
    ///
    /// ### Why is this bad?
    /// Since tool_attributes ([rust-lang/rust#44690](https://github.com/rust-lang/rust/issues/44690))
    /// are stable now, they should be used instead of the old `cfg_attr(rustfmt)` attributes.
    ///
    /// ### Known problems
    /// This lint doesn't detect crate level inner attributes, because they get
    /// processed before the PreExpansionPass lints get executed. See
    /// [#3123](https://github.com/rust-lang/rust-clippy/pull/3123#issuecomment-422321765)
    ///
    /// ### Example
    /// ```no_run
    /// #[cfg_attr(rustfmt, rustfmt_skip)]
    /// fn main() { }
    /// ```
    ///
    /// Use instead:
    /// ```no_run
    /// #[rustfmt::skip]
    /// fn main() { }
    /// ```
    #[clippy::version = "1.32.0"]
    pub DEPRECATED_CFG_ATTR,
    complexity,
    "usage of `cfg_attr(rustfmt)` instead of tool attributes"
}

declare_clippy_lint! {
    /// ### What it does
    /// Checks for cfg attributes having operating systems used in target family position.
    ///
    /// ### Why is this bad?
    /// The configuration option will not be recognised and the related item will not be included
    /// by the conditional compilation engine.
    ///
    /// ### Example
    /// ```no_run
    /// #[cfg(linux)]
    /// fn conditional() { }
    /// ```
    ///
    /// Use instead:
    /// ```no_run
    /// # mod hidden {
    /// #[cfg(target_os = "linux")]
    /// fn conditional() { }
    /// # }
    ///
    /// // or
    ///
    /// #[cfg(unix)]
    /// fn conditional() { }
    /// ```
    /// Check the [Rust Reference](https://doc.rust-lang.org/reference/conditional-compilation.html#target_os) for more details.
    #[clippy::version = "1.45.0"]
    pub MISMATCHED_TARGET_OS,
    correctness,
    "usage of `cfg(operating_system)` instead of `cfg(target_os = \"operating_system\")`"
}

declare_clippy_lint! {
    /// ### What it does
    /// Checks for attributes that allow lints without a reason.
    ///
    /// (This requires the `lint_reasons` feature)
    ///
    /// ### Why is this bad?
    /// Allowing a lint should always have a reason. This reason should be documented to
    /// ensure that others understand the reasoning
    ///
    /// ### Example
    /// ```no_run
    /// #![feature(lint_reasons)]
    ///
    /// #![allow(clippy::some_lint)]
    /// ```
    ///
    /// Use instead:
    /// ```no_run
    /// #![feature(lint_reasons)]
    ///
    /// #![allow(clippy::some_lint, reason = "False positive rust-lang/rust-clippy#1002020")]
    /// ```
    #[clippy::version = "1.61.0"]
    pub ALLOW_ATTRIBUTES_WITHOUT_REASON,
    restriction,
    "ensures that all `allow` and `expect` attributes have a reason"
}

declare_clippy_lint! {
    /// ### What it does
    /// Checks for `#[should_panic]` attributes without specifying the expected panic message.
    ///
    /// ### Why is this bad?
    /// The expected panic message should be specified to ensure that the test is actually
    /// panicking with the expected message, and not another unrelated panic.
    ///
    /// ### Example
    /// ```no_run
    /// fn random() -> i32 { 0 }
    ///
    /// #[should_panic]
    /// #[test]
    /// fn my_test() {
    ///     let _ = 1 / random();
    /// }
    /// ```
    ///
    /// Use instead:
    /// ```no_run
    /// fn random() -> i32 { 0 }
    ///
    /// #[should_panic = "attempt to divide by zero"]
    /// #[test]
    /// fn my_test() {
    ///     let _ = 1 / random();
    /// }
    /// ```
    #[clippy::version = "1.74.0"]
    pub SHOULD_PANIC_WITHOUT_EXPECT,
    pedantic,
    "ensures that all `should_panic` attributes specify its expected panic message"
}

declare_clippy_lint! {
    /// ### What it does
    /// Checks for `any` and `all` combinators in `cfg` with only one condition.
    ///
    /// ### Why is this bad?
    /// If there is only one condition, no need to wrap it into `any` or `all` combinators.
    ///
    /// ### Example
    /// ```no_run
    /// #[cfg(any(unix))]
    /// pub struct Bar;
    /// ```
    ///
    /// Use instead:
    /// ```no_run
    /// #[cfg(unix)]
    /// pub struct Bar;
    /// ```
    #[clippy::version = "1.71.0"]
    pub NON_MINIMAL_CFG,
    style,
    "ensure that all `cfg(any())` and `cfg(all())` have more than one condition"
}

declare_clippy_lint! {
    /// ### What it does
    /// Checks for `#[cfg(features = "...")]` and suggests to replace it with
    /// `#[cfg(feature = "...")]`.
    ///
    /// It also checks if `cfg(test)` was misspelled.
    ///
    /// ### Why is this bad?
    /// Misspelling `feature` as `features` or `test` as `tests` can be sometimes hard to spot. It
    /// may cause conditional compilation not work quietly.
    ///
    /// ### Example
    /// ```no_run
    /// #[cfg(features = "some-feature")]
    /// fn conditional() { }
    /// #[cfg(tests)]
    /// mod tests { }
    /// ```
    ///
    /// Use instead:
    /// ```no_run
    /// #[cfg(feature = "some-feature")]
    /// fn conditional() { }
    /// #[cfg(test)]
    /// mod tests { }
    /// ```
    #[clippy::version = "1.69.0"]
    pub MAYBE_MISUSED_CFG,
    suspicious,
    "prevent from misusing the wrong attr name"
}

declare_clippy_lint! {
    /// ### What it does
    /// Checks for `#[cfg_attr(feature = "cargo-clippy", ...)]` and for
    /// `#[cfg(feature = "cargo-clippy")]` and suggests to replace it with
    /// `#[cfg_attr(clippy, ...)]` or `#[cfg(clippy)]`.
    ///
    /// ### Why is this bad?
    /// This feature has been deprecated for years and shouldn't be used anymore.
    ///
    /// ### Example
    /// ```no_run
    /// #[cfg(feature = "cargo-clippy")]
    /// struct Bar;
    /// ```
    ///
    /// Use instead:
    /// ```no_run
    /// #[cfg(clippy)]
    /// struct Bar;
    /// ```
    #[clippy::version = "1.78.0"]
    pub DEPRECATED_CLIPPY_CFG_ATTR,
    suspicious,
    "usage of `cfg(feature = \"cargo-clippy\")` instead of `cfg(clippy)`"
}

declare_clippy_lint! {
    /// ### What it does
    /// Checks for `#[cfg_attr(clippy, allow(clippy::lint))]`
    /// and suggests to replace it with `#[allow(clippy::lint)]`.
    ///
    /// ### Why is this bad?
    /// There is no reason to put clippy attributes behind a clippy `cfg` as they are not
    /// run by anything else than clippy.
    ///
    /// ### Example
    /// ```no_run
    /// #![cfg_attr(clippy, allow(clippy::deprecated_cfg_attr))]
    /// ```
    ///
    /// Use instead:
    /// ```no_run
    /// #![allow(clippy::deprecated_cfg_attr)]
    /// ```
    #[clippy::version = "1.78.0"]
    pub UNNECESSARY_CLIPPY_CFG,
    suspicious,
    "usage of `cfg_attr(clippy, allow(clippy::lint))` instead of `allow(clippy::lint)`"
}

declare_clippy_lint! {
    /// ### What it does
    /// Checks for items that have the same kind of attributes with mixed styles (inner/outer).
    ///
    /// ### Why is this bad?
    /// Having both style of said attributes makes it more complicated to read code.
    ///
    /// ### Known problems
    /// This lint currently has false-negatives when mixing same attributes
    /// but they have different path symbols, for example:
    /// ```ignore
    /// #[custom_attribute]
    /// pub fn foo() {
    ///     #![my_crate::custom_attribute]
    /// }
    /// ```
    ///
    /// ### Example
    /// ```no_run
    /// #[cfg(linux)]
    /// pub fn foo() {
    ///     #![cfg(windows)]
    /// }
    /// ```
    /// Use instead:
    /// ```no_run
    /// #[cfg(linux)]
    /// #[cfg(windows)]
    /// pub fn foo() {
    /// }
    /// ```
    #[clippy::version = "1.78.0"]
    pub MIXED_ATTRIBUTES_STYLE,
    style,
    "item has both inner and outer attributes"
}

declare_clippy_lint! {
    /// ### What it does
    /// Checks for attributes that appear two or more times.
    ///
    /// ### Why is this bad?
    /// Repeating an attribute on the same item (or globally on the same crate)
    /// is unnecessary and doesn't have an effect.
    ///
    /// ### Example
    /// ```no_run
    /// #[allow(dead_code)]
    /// #[allow(dead_code)]
    /// fn foo() {}
    /// ```
    ///
    /// Use instead:
    /// ```no_run
    /// #[allow(dead_code)]
    /// fn foo() {}
    /// ```
    #[clippy::version = "1.78.0"]
    pub DUPLICATED_ATTRIBUTES,
    suspicious,
    "duplicated attribute"
}

declare_lint_pass!(Attributes => [
    ALLOW_ATTRIBUTES_WITHOUT_REASON,
    INLINE_ALWAYS,
    DEPRECATED_SEMVER,
    USELESS_ATTRIBUTE,
    BLANKET_CLIPPY_RESTRICTION_LINTS,
    SHOULD_PANIC_WITHOUT_EXPECT,
    MIXED_ATTRIBUTES_STYLE,
]);

impl<'tcx> LateLintPass<'tcx> for Attributes {
    fn check_crate(&mut self, cx: &LateContext<'tcx>) {
        blanket_clippy_restriction_lints::check_command_line(cx);
    }

    fn check_attribute(&mut self, cx: &LateContext<'tcx>, attr: &'tcx Attribute) {
        if let Some(items) = &attr.meta_item_list() {
            if let Some(ident) = attr.ident() {
                if is_lint_level(ident.name, attr.id) {
                    blanket_clippy_restriction_lints::check(cx, ident.name, items);
                }
                if matches!(ident.name, sym::allow | sym::expect) {
                    allow_attributes_without_reason::check(cx, ident.name, items, attr);
                }
                if items.is_empty() || !attr.has_name(sym::deprecated) {
                    return;
                }
                for item in items {
                    if let NestedMetaItem::MetaItem(mi) = &item
                        && let MetaItemKind::NameValue(lit) = &mi.kind
                        && mi.has_name(sym::since)
                    {
                        deprecated_semver::check(cx, item.span(), lit);
                    }
                }
            }
        }
        if attr.has_name(sym::should_panic) {
            should_panic_without_expect::check(cx, attr);
        }
    }

    fn check_item(&mut self, cx: &LateContext<'tcx>, item: &'tcx Item<'_>) {
        let attrs = cx.tcx.hir().attrs(item.hir_id());
        if is_relevant_item(cx, item) {
            inline_always::check(cx, item.span, item.ident.name, attrs);
        }
        match item.kind {
            ItemKind::ExternCrate(..) | ItemKind::Use(..) => useless_attribute::check(cx, item, attrs),
            _ => {},
        }
        mixed_attributes_style::check(cx, item.span, attrs);
    }

    fn check_impl_item(&mut self, cx: &LateContext<'tcx>, item: &'tcx ImplItem<'_>) {
        if is_relevant_impl(cx, item) {
            inline_always::check(cx, item.span, item.ident.name, cx.tcx.hir().attrs(item.hir_id()));
        }
    }

    fn check_trait_item(&mut self, cx: &LateContext<'tcx>, item: &'tcx TraitItem<'_>) {
        if is_relevant_trait(cx, item) {
            inline_always::check(cx, item.span, item.ident.name, cx.tcx.hir().attrs(item.hir_id()));
        }
    }
}

pub struct EarlyAttributes {
    pub msrv: Msrv,
}

impl_lint_pass!(EarlyAttributes => [
    DEPRECATED_CFG_ATTR,
    MISMATCHED_TARGET_OS,
    EMPTY_LINE_AFTER_OUTER_ATTR,
    EMPTY_LINE_AFTER_DOC_COMMENTS,
    NON_MINIMAL_CFG,
    MAYBE_MISUSED_CFG,
    DEPRECATED_CLIPPY_CFG_ATTR,
    UNNECESSARY_CLIPPY_CFG,
<<<<<<< HEAD
    MIXED_ATTRIBUTES_STYLE,
=======
>>>>>>> 5a9e9b0e
    DUPLICATED_ATTRIBUTES,
]);

impl EarlyLintPass for EarlyAttributes {
    fn check_crate(&mut self, cx: &EarlyContext<'_>, krate: &Crate) {
        duplicated_attributes::check(cx, &krate.attrs);
    }

    fn check_item(&mut self, cx: &EarlyContext<'_>, item: &rustc_ast::Item) {
        empty_line_after::check(cx, item);
<<<<<<< HEAD
        mixed_attributes_style::check(cx, item);
=======
>>>>>>> 5a9e9b0e
        duplicated_attributes::check(cx, &item.attrs);
    }

    fn check_attribute(&mut self, cx: &EarlyContext<'_>, attr: &Attribute) {
        deprecated_cfg_attr::check(cx, attr, &self.msrv);
        deprecated_cfg_attr::check_clippy(cx, attr);
        mismatched_target_os::check(cx, attr);
        non_minimal_cfg::check(cx, attr);
        maybe_misused_cfg::check(cx, attr);
    }

    extract_msrv_attr!(EarlyContext);
}<|MERGE_RESOLUTION|>--- conflicted
+++ resolved
@@ -606,10 +606,6 @@
     MAYBE_MISUSED_CFG,
     DEPRECATED_CLIPPY_CFG_ATTR,
     UNNECESSARY_CLIPPY_CFG,
-<<<<<<< HEAD
-    MIXED_ATTRIBUTES_STYLE,
-=======
->>>>>>> 5a9e9b0e
     DUPLICATED_ATTRIBUTES,
 ]);
 
@@ -620,10 +616,6 @@
 
     fn check_item(&mut self, cx: &EarlyContext<'_>, item: &rustc_ast::Item) {
         empty_line_after::check(cx, item);
-<<<<<<< HEAD
-        mixed_attributes_style::check(cx, item);
-=======
->>>>>>> 5a9e9b0e
         duplicated_attributes::check(cx, &item.attrs);
     }
 
