--- conflicted
+++ resolved
@@ -455,11 +455,7 @@
 * `doc-valid-idents = ["ClipPy"]` would replace the default list with `["ClipPy"]`.
 * `doc-valid-idents = ["ClipPy", ".."]` would append `ClipPy` to the default list.
 
-<<<<<<< HEAD
-**Default Value:** `["KiB", "MiB", "GiB", "TiB", "PiB", "EiB", "DevOps", "DirectX", "ECMAScript", "GPLv2", "GPLv3", "GitHub", "GitLab", "IPv4", "IPv6", "ClojureScript", "CoffeeScript", "JavaScript", "PureScript", "TypeScript", "WebAssembly", "NaN", "NaNs", "OAuth", "GraphQL", "OCaml", "OpenDNS", "OpenGL", "OpenMP", "OpenSSH", "OpenSSL", "OpenStreetMap", "OpenTelemetry", "WebGL", "WebGL2", "WebGPU", "WebP", "OpenExr", "YCbCr", "sRGB", "TensorFlow", "TrueType", "iOS", "macOS", "FreeBSD", "TeX", "LaTeX", "BibTeX", "BibLaTeX", "MinGW", "CamelCase"]`
-=======
 **Default Value:** `["TiB", "CoreGraphics", "CoffeeScript", "TeX", "Direct2D", "PiB", "DirectX", "NetBSD", "OAuth", "NaN", "OpenType", "WebGL2", "WebTransport", "JavaScript", "OpenSSL", "OpenSSH", "EiB", "PureScript", "OpenAL", "MiB", "WebAssembly", "MinGW", "CoreFoundation", "WebGPU", "ClojureScript", "CamelCase", "OpenDNS", "NaNs", "OpenMP", "GitLab", "KiB", "sRGB", "CoreText", "macOS", "TypeScript", "GiB", "OpenExr", "YCbCr", "OpenTelemetry", "OpenBSD", "FreeBSD", "GPLv2", "PostScript", "WebP", "LaTeX", "TensorFlow", "AccessKit", "TrueType", "OpenStreetMap", "OpenGL", "DevOps", "OCaml", "WebRTC", "WebGL", "BibLaTeX", "GitHub", "GraphQL", "iOS", "Direct3D", "BibTeX", "DirectWrite", "GPLv3", "IPv6", "WebSocket", "IPv4", "ECMAScript"]`
->>>>>>> df0cb6c5
 
 ---
 **Affected lints:**
