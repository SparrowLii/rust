--- conflicted
+++ resolved
@@ -859,13 +859,8 @@
                                ),
                             }),
                            span: sp(0,1),
-<<<<<<< HEAD
-                           attrs: None})),
+                           attrs: ThinVec::new()})),
                        id: ast::DUMMY_NODE_ID,
-=======
-                           attrs: ThinVec::new()}),
-                                           ast::DUMMY_NODE_ID),
->>>>>>> 5033eca6
                        span: sp(0,1)}))
 
     }
@@ -959,13 +954,8 @@
                                                         ),
                                                       }),
                                                 span: sp(17,18),
-<<<<<<< HEAD
-                                                attrs: None,})),
+                                                attrs: ThinVec::new()})),
                                             id: ast::DUMMY_NODE_ID,
-=======
-                                                attrs: ThinVec::new(),}),
-                                                ast::DUMMY_NODE_ID),
->>>>>>> 5033eca6
                                             span: sp(17,19)}),
                                         expr: None,
                                         id: ast::DUMMY_NODE_ID,
