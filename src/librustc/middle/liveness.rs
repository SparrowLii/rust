--- conflicted
+++ resolved
@@ -759,7 +759,6 @@
             None => {
                 // Vanilla 'break' or 'loop', so use the enclosing
                 // loop scope
-<<<<<<< HEAD
                 let len = { // FIXME(#5074) stage0
                     let loop_scope = &mut *self.loop_scope;
                     loop_scope.len()
@@ -767,13 +766,6 @@
                 if len == 0 {
                     self.tcx.sess.span_bug(sp, ~"break outside loop");
                 } else {
-=======
-                let loop_scope = &mut *self.loop_scope;
-                if loop_scope.len() == 0 {
-                    self.tcx.sess.span_bug(sp, "break outside loop");
-                }
-                else {
->>>>>>> 063851ff
                     // FIXME(#5275): this shouldn't have to be a method...
                     self.last_loop_scope()
                 }
