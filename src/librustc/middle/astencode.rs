--- conflicted
+++ resolved
@@ -123,7 +123,8 @@
                                  tcx: &ty::ctxt<'tcx>,
                                  path: Vec<ast_map::PathElem>,
                                  def_path: ast_map::DefPath,
-                                 par_doc: rbml::Doc)
+                                 par_doc: rbml::Doc,
+                                 orig_did: DefId)
                                  -> Result<&'tcx InlinedItem, (Vec<ast_map::PathElem>,
                                                                ast_map::DefPath)> {
     match par_doc.opt_child(c::tag_ast) {
@@ -162,7 +163,7 @@
                name);
         region::resolve_inlined_item(&tcx.sess, &tcx.region_maps, ii);
         decode_side_tables(dcx, ast_doc);
-        copy_item_types(dcx, ii);
+        copy_item_types(dcx, ii, orig_did);
         match *ii {
           InlinedItem::Item(ref i) => {
             debug!(">>> DECODED ITEM >>>\n{}\n<<< DECODED ITEM <<<",
@@ -199,17 +200,6 @@
         // Use wrapping arithmetic because otherwise it introduces control flow.
         // Maybe we should just have the control flow? -- aatch
         (id.wrapping_sub(self.from_id_range.min).wrapping_add(self.to_id_range.min))
-    }
-
-    /// Gets the original crate's DefId from a translated internal
-    /// def-id.
-    pub fn reverse_tr_id(&self, id: ast::NodeId) -> DefId {
-        // from_id_range should be non-empty
-        assert!(!self.from_id_range.empty());
-        // Use wrapping arithmetic because otherwise it introduces control flow.
-        // Maybe we should just have the control flow? -- aatch
-        let node = id.wrapping_sub(self.to_id_range.min).wrapping_add(self.from_id_range.min);
-        DefId { krate: self.cdata.cnum, node: node }
     }
 
     /// Translates an EXTERNAL def-id, converting the crate number from the one used in the encoded
@@ -851,26 +841,6 @@
         }
     }
 
-<<<<<<< HEAD
-=======
-    let opt_def_id = tcx.map.opt_local_def_id(id);
-    if let Some(lid) = opt_def_id {
-        if let Some(type_scheme) = tcx.tcache.borrow().get(&lid) {
-            rbml_w.tag(c::tag_table_tcache, |rbml_w| {
-                rbml_w.id(id);
-                rbml_w.emit_type_scheme(ecx, type_scheme.clone());
-            })
-        }
-    }
-
-    if let Some(type_param_def) = tcx.ty_param_defs.borrow().get(&id) {
-        rbml_w.tag(c::tag_table_param_defs, |rbml_w| {
-            rbml_w.id(id);
-            rbml_w.emit_type_param_def(ecx, type_param_def)
-        })
-    }
-
->>>>>>> e82faeb6
     let method_call = ty::MethodCall::expr(id);
     if let Some(method) = tcx.tables.borrow().method_map.get(&method_call) {
         rbml_w.tag(c::tag_table_method_map, |rbml_w| {
@@ -1279,18 +1249,6 @@
                         let ub = val_dsr.read_upvar_capture(dcx);
                         dcx.tcx.tables.borrow_mut().upvar_capture_map.insert(upvar_id, ub);
                     }
-<<<<<<< HEAD
-=======
-                    c::tag_table_tcache => {
-                        let type_scheme = val_dsr.read_type_scheme(dcx);
-                        let lid = dcx.tcx.map.local_def_id(id);
-                        dcx.tcx.register_item_type(lid, type_scheme);
-                    }
-                    c::tag_table_param_defs => {
-                        let bounds = val_dsr.read_type_param_def(dcx);
-                        dcx.tcx.ty_param_defs.borrow_mut().insert(id, bounds);
-                    }
->>>>>>> e82faeb6
                     c::tag_table_method_map => {
                         let (autoderef, method) = val_dsr.read_method_callee(dcx);
                         let method_call = ty::MethodCall {
@@ -1328,10 +1286,11 @@
 
 // copy the tcache entries from the original item to the new
 // inlined item
-fn copy_item_types(dcx: &DecodeContext, ii: &InlinedItem) {
-    fn copy_item_type(dcx: &DecodeContext, inlined_node: ast::NodeId) {
-        let inlined_did = DefId::local(inlined_node);
-        let remote_did = dcx.reverse_tr_id(inlined_node);
+fn copy_item_types(dcx: &DecodeContext, ii: &InlinedItem, orig_did: DefId) {
+    fn copy_item_type(dcx: &DecodeContext,
+                      inlined_id: ast::NodeId,
+                      remote_did: DefId) {
+        let inlined_did = dcx.tcx.map.local_def_id(inlined_id);
         dcx.tcx.register_item_type(inlined_did,
                                    dcx.tcx.lookup_item_type(remote_did));
 
@@ -1343,19 +1302,25 @@
         &InlinedItem::ImplItem(_, ref ii) => ii.id,
         &InlinedItem::Foreign(ref fi) => fi.id
     };
-    copy_item_type(dcx, item_node_id);
+    copy_item_type(dcx, item_node_id, orig_did);
 
     // copy the entries of inner items
     if let &InlinedItem::Item(ref item) = ii {
         match item.node {
             hir::ItemEnum(ref def, _) => {
-                for variant in &def.variants {
-                    copy_item_type(dcx, variant.node.id);
+                let orig_def = dcx.tcx.lookup_adt_def(orig_did);
+                for (i_variant, orig_variant) in
+                    def.variants.iter().zip(orig_def.variants.iter())
+                {
+                    copy_item_type(dcx, i_variant.node.id, orig_variant.did);
                 }
             }
             hir::ItemStruct(ref def, _) => {
                 if let Some(ctor_id) = def.ctor_id {
-                    copy_item_type(dcx, ctor_id);
+                    let ctor_did = dcx.tcx.lookup_adt_def(orig_did)
+                        .struct_variant().ctor_id;
+                    println!("copying ctor {:?}", ctor_did);
+                    copy_item_type(dcx, ctor_id, ctor_did);
                 }
             }
             _ => {}
