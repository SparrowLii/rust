- // MIR for `main` before InstrumentCoverage
+ // MIR for `main` after InstrumentCoverage
  
  fn main() -> () {
      let mut _0: ();
      let mut _1: Enum;
      let mut _2: isize;
      let _3: u32;
      let mut _4: u32;
      let _5: u32;
      let mut _6: u32;
      let _7: u32;
      let mut _8: u32;
      let _9: u32;
      let mut _10: u32;
      scope 1 {
          debug d => _3;
      }
      scope 2 {
          debug c => _5;
      }
      scope 3 {
          debug b => _7;
      }
      scope 4 {
          debug a => _9;
      }
  
+     coverage body span: $DIR/branch_match_arms.rs:13:11: 20:2 (#0)
+     coverage ExpressionId(0) => Expression { lhs: Counter(1), op: Add, rhs: Counter(2) };
+     coverage ExpressionId(1) => Expression { lhs: Expression(0), op: Add, rhs: Counter(3) };
+     coverage ExpressionId(2) => Expression { lhs: Counter(0), op: Subtract, rhs: Expression(1) };
<<<<<<< HEAD
+     coverage Code(Counter(0)) => 13:1 - 14:21;
+     coverage Code(Counter(1)) => 15:17 - 15:33;
+     coverage Code(Counter(2)) => 16:17 - 16:33;
+     coverage Code(Counter(3)) => 17:17 - 17:33;
+     coverage Code(Expression(2)) => 18:17 - 18:33;
+     coverage Code(Counter(0)) => 20:1 - 20:2;
=======
+     coverage Code(Counter(0)) => $DIR/branch_match_arms.rs:13:1: 14:21 (#0);
+     coverage Code(Counter(1)) => $DIR/branch_match_arms.rs:15:17: 15:33 (#0);
+     coverage Code(Counter(2)) => $DIR/branch_match_arms.rs:16:17: 16:33 (#0);
+     coverage Code(Counter(3)) => $DIR/branch_match_arms.rs:17:17: 17:33 (#0);
+     coverage Code(Expression(2)) => $DIR/branch_match_arms.rs:18:17: 18:33 (#0);
+     coverage Code(Counter(0)) => $DIR/branch_match_arms.rs:20:2: 20:2 (#0);
>>>>>>> 214587c8
+ 
      bb0: {
+         Coverage::CounterIncrement(0);
          StorageLive(_1);
          _1 = Enum::A(const 0_u32);
          PlaceMention(_1);
          _2 = discriminant(_1);
          switchInt(move _2) -> [0: bb5, 1: bb4, 2: bb3, 3: bb2, otherwise: bb1];
      }
  
      bb1: {
          FakeRead(ForMatchedPlace(None), _1);
          unreachable;
      }
  
      bb2: {
+         Coverage::CounterIncrement(1);
          falseEdge -> [real: bb8, imaginary: bb3];
      }
  
      bb3: {
+         Coverage::CounterIncrement(2);
          falseEdge -> [real: bb7, imaginary: bb4];
      }
  
      bb4: {
+         Coverage::CounterIncrement(3);
          falseEdge -> [real: bb6, imaginary: bb5];
      }
  
      bb5: {
+         Coverage::ExpressionUsed(2);
          StorageLive(_9);
          _9 = copy ((_1 as A).0: u32);
          StorageLive(_10);
          _10 = copy _9;
          _0 = consume(move _10) -> [return: bb12, unwind: bb14];
      }
  
      bb6: {
          StorageLive(_7);
          _7 = copy ((_1 as B).0: u32);
          StorageLive(_8);
          _8 = copy _7;
          _0 = consume(move _8) -> [return: bb11, unwind: bb14];
      }
  
      bb7: {
          StorageLive(_5);
          _5 = copy ((_1 as C).0: u32);
          StorageLive(_6);
          _6 = copy _5;
          _0 = consume(move _6) -> [return: bb10, unwind: bb14];
      }
  
      bb8: {
          StorageLive(_3);
          _3 = copy ((_1 as D).0: u32);
          StorageLive(_4);
          _4 = copy _3;
          _0 = consume(move _4) -> [return: bb9, unwind: bb14];
      }
  
      bb9: {
          StorageDead(_4);
          StorageDead(_3);
          goto -> bb13;
      }
  
      bb10: {
          StorageDead(_6);
          StorageDead(_5);
          goto -> bb13;
      }
  
      bb11: {
          StorageDead(_8);
          StorageDead(_7);
          goto -> bb13;
      }
  
      bb12: {
          StorageDead(_10);
          StorageDead(_9);
          goto -> bb13;
      }
  
      bb13: {
          StorageDead(_1);
          return;
      }
  
      bb14 (cleanup): {
          resume;
      }
  }
  <|MERGE_RESOLUTION|>--- conflicted
+++ resolved
@@ -30,21 +30,12 @@
 +     coverage ExpressionId(0) => Expression { lhs: Counter(1), op: Add, rhs: Counter(2) };
 +     coverage ExpressionId(1) => Expression { lhs: Expression(0), op: Add, rhs: Counter(3) };
 +     coverage ExpressionId(2) => Expression { lhs: Counter(0), op: Subtract, rhs: Expression(1) };
-<<<<<<< HEAD
-+     coverage Code(Counter(0)) => 13:1 - 14:21;
-+     coverage Code(Counter(1)) => 15:17 - 15:33;
-+     coverage Code(Counter(2)) => 16:17 - 16:33;
-+     coverage Code(Counter(3)) => 17:17 - 17:33;
-+     coverage Code(Expression(2)) => 18:17 - 18:33;
-+     coverage Code(Counter(0)) => 20:1 - 20:2;
-=======
 +     coverage Code(Counter(0)) => $DIR/branch_match_arms.rs:13:1: 14:21 (#0);
 +     coverage Code(Counter(1)) => $DIR/branch_match_arms.rs:15:17: 15:33 (#0);
 +     coverage Code(Counter(2)) => $DIR/branch_match_arms.rs:16:17: 16:33 (#0);
 +     coverage Code(Counter(3)) => $DIR/branch_match_arms.rs:17:17: 17:33 (#0);
 +     coverage Code(Expression(2)) => $DIR/branch_match_arms.rs:18:17: 18:33 (#0);
 +     coverage Code(Counter(0)) => $DIR/branch_match_arms.rs:20:2: 20:2 (#0);
->>>>>>> 214587c8
 + 
       bb0: {
 +         Coverage::CounterIncrement(0);
