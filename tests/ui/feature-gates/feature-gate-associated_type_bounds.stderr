--- conflicted
+++ resolved
@@ -69,21 +69,7 @@
    = note: this compiler was built on YYYY-MM-DD; consider upgrading it if it is out of date
 
 error[E0658]: associated type bounds are unstable
-<<<<<<< HEAD
-  --> $DIR/feature-gate-associated_type_bounds.rs:45:26
-   |
-LL | fn _apit_dyn(_: &dyn Tr1<As1: Copy>) {}
-   |                          ^^^^^^^^^
-   |
-   = note: see issue #52662 <https://github.com/rust-lang/rust/issues/52662> for more information
-   = help: add `#![feature(associated_type_bounds)]` to the crate attributes to enable
-   = note: this compiler was built on YYYY-MM-DD; consider upgrading it if it is out of date
-
-error[E0658]: associated type bounds are unstable
-  --> $DIR/feature-gate-associated_type_bounds.rs:48:24
-=======
   --> $DIR/feature-gate-associated_type_bounds.rs:46:24
->>>>>>> 4ac90e28
    |
 LL | fn _rpit() -> impl Tr1<As1: Copy> { S1 }
    |                        ^^^^^^^^^
@@ -93,21 +79,7 @@
    = note: this compiler was built on YYYY-MM-DD; consider upgrading it if it is out of date
 
 error[E0658]: associated type bounds are unstable
-<<<<<<< HEAD
-  --> $DIR/feature-gate-associated_type_bounds.rs:51:31
-   |
-LL | fn _rpit_dyn() -> Box<dyn Tr1<As1: Copy>> { Box::new(S1) }
-   |                               ^^^^^^^^^
-   |
-   = note: see issue #52662 <https://github.com/rust-lang/rust/issues/52662> for more information
-   = help: add `#![feature(associated_type_bounds)]` to the crate attributes to enable
-   = note: this compiler was built on YYYY-MM-DD; consider upgrading it if it is out of date
-
-error[E0658]: associated type bounds are unstable
-  --> $DIR/feature-gate-associated_type_bounds.rs:54:23
-=======
   --> $DIR/feature-gate-associated_type_bounds.rs:49:23
->>>>>>> 4ac90e28
    |
 LL | const _cdef: impl Tr1<As1: Copy> = S1;
    |                       ^^^^^^^^^
@@ -117,11 +89,7 @@
    = note: this compiler was built on YYYY-MM-DD; consider upgrading it if it is out of date
 
 error[E0658]: associated type bounds are unstable
-<<<<<<< HEAD
-  --> $DIR/feature-gate-associated_type_bounds.rs:60:24
-=======
   --> $DIR/feature-gate-associated_type_bounds.rs:53:24
->>>>>>> 4ac90e28
    |
 LL | static _sdef: impl Tr1<As1: Copy> = S1;
    |                        ^^^^^^^^^
@@ -131,11 +99,7 @@
    = note: this compiler was built on YYYY-MM-DD; consider upgrading it if it is out of date
 
 error[E0658]: associated type bounds are unstable
-<<<<<<< HEAD
-  --> $DIR/feature-gate-associated_type_bounds.rs:67:21
-=======
   --> $DIR/feature-gate-associated_type_bounds.rs:58:21
->>>>>>> 4ac90e28
    |
 LL |     let _: impl Tr1<As1: Copy> = S1;
    |                     ^^^^^^^^^
@@ -145,11 +109,7 @@
    = note: this compiler was built on YYYY-MM-DD; consider upgrading it if it is out of date
 
 error[E0562]: `impl Trait` is not allowed in const types
-<<<<<<< HEAD
-  --> $DIR/feature-gate-associated_type_bounds.rs:54:14
-=======
   --> $DIR/feature-gate-associated_type_bounds.rs:49:14
->>>>>>> 4ac90e28
    |
 LL | const _cdef: impl Tr1<As1: Copy> = S1;
    |              ^^^^^^^^^^^^^^^^^^^
@@ -157,11 +117,7 @@
    = note: `impl Trait` is only allowed in arguments and return types of functions and methods
 
 error[E0562]: `impl Trait` is not allowed in static types
-<<<<<<< HEAD
-  --> $DIR/feature-gate-associated_type_bounds.rs:60:15
-=======
   --> $DIR/feature-gate-associated_type_bounds.rs:53:15
->>>>>>> 4ac90e28
    |
 LL | static _sdef: impl Tr1<As1: Copy> = S1;
    |               ^^^^^^^^^^^^^^^^^^^
@@ -169,22 +125,14 @@
    = note: `impl Trait` is only allowed in arguments and return types of functions and methods
 
 error[E0562]: `impl Trait` is not allowed in the type of variable bindings
-<<<<<<< HEAD
-  --> $DIR/feature-gate-associated_type_bounds.rs:67:12
-=======
   --> $DIR/feature-gate-associated_type_bounds.rs:58:12
->>>>>>> 4ac90e28
    |
 LL |     let _: impl Tr1<As1: Copy> = S1;
    |            ^^^^^^^^^^^^^^^^^^^
    |
    = note: `impl Trait` is only allowed in arguments and return types of functions and methods
 
-<<<<<<< HEAD
-error: aborting due to 16 previous errors
-=======
 error: aborting due to 14 previous errors
->>>>>>> 4ac90e28
 
 Some errors have detailed explanations: E0562, E0658.
 For more information about an error, try `rustc --explain E0562`.