error: equality checks against true are unnecessary
<<<<<<< HEAD
  --> $DIR/bool_comparison.rs:8:8
=======
  --> $DIR/bool_comparison.rs:9:8
>>>>>>> bafde543
   |
LL |     if x == true {
   |        ^^^^^^^^^ help: try simplifying it as shown: `x`
   |
   = note: `-D clippy::bool-comparison` implied by `-D warnings`

error: equality checks against false can be replaced by a negation
<<<<<<< HEAD
  --> $DIR/bool_comparison.rs:13:8
=======
  --> $DIR/bool_comparison.rs:14:8
>>>>>>> bafde543
   |
LL |     if x == false {
   |        ^^^^^^^^^^ help: try simplifying it as shown: `!x`

error: equality checks against true are unnecessary
<<<<<<< HEAD
  --> $DIR/bool_comparison.rs:18:8
=======
  --> $DIR/bool_comparison.rs:19:8
>>>>>>> bafde543
   |
LL |     if true == x {
   |        ^^^^^^^^^ help: try simplifying it as shown: `x`

error: equality checks against false can be replaced by a negation
<<<<<<< HEAD
  --> $DIR/bool_comparison.rs:23:8
=======
  --> $DIR/bool_comparison.rs:24:8
>>>>>>> bafde543
   |
LL |     if false == x {
   |        ^^^^^^^^^^ help: try simplifying it as shown: `!x`

error: inequality checks against true can be replaced by a negation
<<<<<<< HEAD
  --> $DIR/bool_comparison.rs:28:8
=======
  --> $DIR/bool_comparison.rs:29:8
>>>>>>> bafde543
   |
LL |     if x != true {
   |        ^^^^^^^^^ help: try simplifying it as shown: `!x`

error: inequality checks against false are unnecessary
<<<<<<< HEAD
  --> $DIR/bool_comparison.rs:33:8
=======
  --> $DIR/bool_comparison.rs:34:8
>>>>>>> bafde543
   |
LL |     if x != false {
   |        ^^^^^^^^^^ help: try simplifying it as shown: `x`

error: inequality checks against true can be replaced by a negation
<<<<<<< HEAD
  --> $DIR/bool_comparison.rs:38:8
=======
  --> $DIR/bool_comparison.rs:39:8
>>>>>>> bafde543
   |
LL |     if true != x {
   |        ^^^^^^^^^ help: try simplifying it as shown: `!x`

error: inequality checks against false are unnecessary
<<<<<<< HEAD
  --> $DIR/bool_comparison.rs:43:8
=======
  --> $DIR/bool_comparison.rs:44:8
>>>>>>> bafde543
   |
LL |     if false != x {
   |        ^^^^^^^^^^ help: try simplifying it as shown: `x`

error: less than comparison against true can be replaced by a negation
<<<<<<< HEAD
  --> $DIR/bool_comparison.rs:48:8
=======
  --> $DIR/bool_comparison.rs:49:8
>>>>>>> bafde543
   |
LL |     if x < true {
   |        ^^^^^^^^ help: try simplifying it as shown: `!x`

error: greater than checks against false are unnecessary
<<<<<<< HEAD
  --> $DIR/bool_comparison.rs:53:8
=======
  --> $DIR/bool_comparison.rs:54:8
>>>>>>> bafde543
   |
LL |     if false < x {
   |        ^^^^^^^^^ help: try simplifying it as shown: `x`

error: greater than checks against false are unnecessary
<<<<<<< HEAD
  --> $DIR/bool_comparison.rs:58:8
=======
  --> $DIR/bool_comparison.rs:59:8
>>>>>>> bafde543
   |
LL |     if x > false {
   |        ^^^^^^^^^ help: try simplifying it as shown: `x`

error: less than comparison against true can be replaced by a negation
<<<<<<< HEAD
  --> $DIR/bool_comparison.rs:63:8
=======
  --> $DIR/bool_comparison.rs:64:8
>>>>>>> bafde543
   |
LL |     if true > x {
   |        ^^^^^^^^ help: try simplifying it as shown: `!x`

error: order comparisons between booleans can be simplified
<<<<<<< HEAD
  --> $DIR/bool_comparison.rs:69:8
=======
  --> $DIR/bool_comparison.rs:70:8
>>>>>>> bafde543
   |
LL |     if x < y {
   |        ^^^^^ help: try simplifying it as shown: `!x & y`

error: order comparisons between booleans can be simplified
<<<<<<< HEAD
  --> $DIR/bool_comparison.rs:74:8
=======
  --> $DIR/bool_comparison.rs:75:8
>>>>>>> bafde543
   |
LL |     if x > y {
   |        ^^^^^ help: try simplifying it as shown: `x & !y`

error: this comparison might be written more concisely
<<<<<<< HEAD
  --> $DIR/bool_comparison.rs:122:8
=======
  --> $DIR/bool_comparison.rs:123:8
>>>>>>> bafde543
   |
LL |     if a == !b {};
   |        ^^^^^^^ help: try simplifying it as shown: `a != b`

error: this comparison might be written more concisely
<<<<<<< HEAD
  --> $DIR/bool_comparison.rs:123:8
=======
  --> $DIR/bool_comparison.rs:124:8
>>>>>>> bafde543
   |
LL |     if !a == b {};
   |        ^^^^^^^ help: try simplifying it as shown: `a != b`

error: this comparison might be written more concisely
<<<<<<< HEAD
  --> $DIR/bool_comparison.rs:127:8
=======
  --> $DIR/bool_comparison.rs:128:8
>>>>>>> bafde543
   |
LL |     if b == !a {};
   |        ^^^^^^^ help: try simplifying it as shown: `b != a`

error: this comparison might be written more concisely
<<<<<<< HEAD
  --> $DIR/bool_comparison.rs:128:8
=======
  --> $DIR/bool_comparison.rs:129:8
>>>>>>> bafde543
   |
LL |     if !b == a {};
   |        ^^^^^^^ help: try simplifying it as shown: `b != a`

error: equality checks against false can be replaced by a negation
<<<<<<< HEAD
  --> $DIR/bool_comparison.rs:152:8
=======
  --> $DIR/bool_comparison.rs:153:8
>>>>>>> bafde543
   |
LL |     if false == m!(func) {}
   |        ^^^^^^^^^^^^^^^^^ help: try simplifying it as shown: `!m!(func)`

error: equality checks against false can be replaced by a negation
<<<<<<< HEAD
  --> $DIR/bool_comparison.rs:153:8
=======
  --> $DIR/bool_comparison.rs:154:8
>>>>>>> bafde543
   |
LL |     if m!(func) == false {}
   |        ^^^^^^^^^^^^^^^^^ help: try simplifying it as shown: `!m!(func)`

error: equality checks against true are unnecessary
<<<<<<< HEAD
  --> $DIR/bool_comparison.rs:154:8
=======
  --> $DIR/bool_comparison.rs:155:8
>>>>>>> bafde543
   |
LL |     if true == m!(func) {}
   |        ^^^^^^^^^^^^^^^^ help: try simplifying it as shown: `m!(func)`

error: equality checks against true are unnecessary
<<<<<<< HEAD
  --> $DIR/bool_comparison.rs:155:8
=======
  --> $DIR/bool_comparison.rs:156:8
>>>>>>> bafde543
   |
LL |     if m!(func) == true {}
   |        ^^^^^^^^^^^^^^^^ help: try simplifying it as shown: `m!(func)`

error: aborting due to 22 previous errors
<|MERGE_RESOLUTION|>--- conflicted
+++ resolved
@@ -1,9 +1,5 @@
 error: equality checks against true are unnecessary
-<<<<<<< HEAD
-  --> $DIR/bool_comparison.rs:8:8
-=======
   --> $DIR/bool_comparison.rs:9:8
->>>>>>> bafde543
    |
 LL |     if x == true {
    |        ^^^^^^^^^ help: try simplifying it as shown: `x`
@@ -11,211 +7,127 @@
    = note: `-D clippy::bool-comparison` implied by `-D warnings`
 
 error: equality checks against false can be replaced by a negation
-<<<<<<< HEAD
-  --> $DIR/bool_comparison.rs:13:8
-=======
   --> $DIR/bool_comparison.rs:14:8
->>>>>>> bafde543
    |
 LL |     if x == false {
    |        ^^^^^^^^^^ help: try simplifying it as shown: `!x`
 
 error: equality checks against true are unnecessary
-<<<<<<< HEAD
-  --> $DIR/bool_comparison.rs:18:8
-=======
   --> $DIR/bool_comparison.rs:19:8
->>>>>>> bafde543
    |
 LL |     if true == x {
    |        ^^^^^^^^^ help: try simplifying it as shown: `x`
 
 error: equality checks against false can be replaced by a negation
-<<<<<<< HEAD
-  --> $DIR/bool_comparison.rs:23:8
-=======
   --> $DIR/bool_comparison.rs:24:8
->>>>>>> bafde543
    |
 LL |     if false == x {
    |        ^^^^^^^^^^ help: try simplifying it as shown: `!x`
 
 error: inequality checks against true can be replaced by a negation
-<<<<<<< HEAD
-  --> $DIR/bool_comparison.rs:28:8
-=======
   --> $DIR/bool_comparison.rs:29:8
->>>>>>> bafde543
    |
 LL |     if x != true {
    |        ^^^^^^^^^ help: try simplifying it as shown: `!x`
 
 error: inequality checks against false are unnecessary
-<<<<<<< HEAD
-  --> $DIR/bool_comparison.rs:33:8
-=======
   --> $DIR/bool_comparison.rs:34:8
->>>>>>> bafde543
    |
 LL |     if x != false {
    |        ^^^^^^^^^^ help: try simplifying it as shown: `x`
 
 error: inequality checks against true can be replaced by a negation
-<<<<<<< HEAD
-  --> $DIR/bool_comparison.rs:38:8
-=======
   --> $DIR/bool_comparison.rs:39:8
->>>>>>> bafde543
    |
 LL |     if true != x {
    |        ^^^^^^^^^ help: try simplifying it as shown: `!x`
 
 error: inequality checks against false are unnecessary
-<<<<<<< HEAD
-  --> $DIR/bool_comparison.rs:43:8
-=======
   --> $DIR/bool_comparison.rs:44:8
->>>>>>> bafde543
    |
 LL |     if false != x {
    |        ^^^^^^^^^^ help: try simplifying it as shown: `x`
 
 error: less than comparison against true can be replaced by a negation
-<<<<<<< HEAD
-  --> $DIR/bool_comparison.rs:48:8
-=======
   --> $DIR/bool_comparison.rs:49:8
->>>>>>> bafde543
    |
 LL |     if x < true {
    |        ^^^^^^^^ help: try simplifying it as shown: `!x`
 
 error: greater than checks against false are unnecessary
-<<<<<<< HEAD
-  --> $DIR/bool_comparison.rs:53:8
-=======
   --> $DIR/bool_comparison.rs:54:8
->>>>>>> bafde543
    |
 LL |     if false < x {
    |        ^^^^^^^^^ help: try simplifying it as shown: `x`
 
 error: greater than checks against false are unnecessary
-<<<<<<< HEAD
-  --> $DIR/bool_comparison.rs:58:8
-=======
   --> $DIR/bool_comparison.rs:59:8
->>>>>>> bafde543
    |
 LL |     if x > false {
    |        ^^^^^^^^^ help: try simplifying it as shown: `x`
 
 error: less than comparison against true can be replaced by a negation
-<<<<<<< HEAD
-  --> $DIR/bool_comparison.rs:63:8
-=======
   --> $DIR/bool_comparison.rs:64:8
->>>>>>> bafde543
    |
 LL |     if true > x {
    |        ^^^^^^^^ help: try simplifying it as shown: `!x`
 
 error: order comparisons between booleans can be simplified
-<<<<<<< HEAD
-  --> $DIR/bool_comparison.rs:69:8
-=======
   --> $DIR/bool_comparison.rs:70:8
->>>>>>> bafde543
    |
 LL |     if x < y {
    |        ^^^^^ help: try simplifying it as shown: `!x & y`
 
 error: order comparisons between booleans can be simplified
-<<<<<<< HEAD
-  --> $DIR/bool_comparison.rs:74:8
-=======
   --> $DIR/bool_comparison.rs:75:8
->>>>>>> bafde543
    |
 LL |     if x > y {
    |        ^^^^^ help: try simplifying it as shown: `x & !y`
 
 error: this comparison might be written more concisely
-<<<<<<< HEAD
-  --> $DIR/bool_comparison.rs:122:8
-=======
   --> $DIR/bool_comparison.rs:123:8
->>>>>>> bafde543
    |
 LL |     if a == !b {};
    |        ^^^^^^^ help: try simplifying it as shown: `a != b`
 
 error: this comparison might be written more concisely
-<<<<<<< HEAD
-  --> $DIR/bool_comparison.rs:123:8
-=======
   --> $DIR/bool_comparison.rs:124:8
->>>>>>> bafde543
    |
 LL |     if !a == b {};
    |        ^^^^^^^ help: try simplifying it as shown: `a != b`
 
 error: this comparison might be written more concisely
-<<<<<<< HEAD
-  --> $DIR/bool_comparison.rs:127:8
-=======
   --> $DIR/bool_comparison.rs:128:8
->>>>>>> bafde543
    |
 LL |     if b == !a {};
    |        ^^^^^^^ help: try simplifying it as shown: `b != a`
 
 error: this comparison might be written more concisely
-<<<<<<< HEAD
-  --> $DIR/bool_comparison.rs:128:8
-=======
   --> $DIR/bool_comparison.rs:129:8
->>>>>>> bafde543
    |
 LL |     if !b == a {};
    |        ^^^^^^^ help: try simplifying it as shown: `b != a`
 
 error: equality checks against false can be replaced by a negation
-<<<<<<< HEAD
-  --> $DIR/bool_comparison.rs:152:8
-=======
   --> $DIR/bool_comparison.rs:153:8
->>>>>>> bafde543
    |
 LL |     if false == m!(func) {}
    |        ^^^^^^^^^^^^^^^^^ help: try simplifying it as shown: `!m!(func)`
 
 error: equality checks against false can be replaced by a negation
-<<<<<<< HEAD
-  --> $DIR/bool_comparison.rs:153:8
-=======
   --> $DIR/bool_comparison.rs:154:8
->>>>>>> bafde543
    |
 LL |     if m!(func) == false {}
    |        ^^^^^^^^^^^^^^^^^ help: try simplifying it as shown: `!m!(func)`
 
 error: equality checks against true are unnecessary
-<<<<<<< HEAD
-  --> $DIR/bool_comparison.rs:154:8
-=======
   --> $DIR/bool_comparison.rs:155:8
->>>>>>> bafde543
    |
 LL |     if true == m!(func) {}
    |        ^^^^^^^^^^^^^^^^ help: try simplifying it as shown: `m!(func)`
 
 error: equality checks against true are unnecessary
-<<<<<<< HEAD
-  --> $DIR/bool_comparison.rs:155:8
-=======
   --> $DIR/bool_comparison.rs:156:8
->>>>>>> bafde543
    |
 LL |     if m!(func) == true {}
    |        ^^^^^^^^^^^^^^^^ help: try simplifying it as shown: `m!(func)`
