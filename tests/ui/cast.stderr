error: casting `i32` to `f32` causes a loss of precision (`i32` is 32 bits wide, but `f32`'s mantissa is only 23 bits wide)
  --> tests/ui/cast.rs:22:5
   |
LL |     x0 as f32;
   |     ^^^^^^^^^
   |
   = note: `-D clippy::cast-precision-loss` implied by `-D warnings`
   = help: to override `-D warnings` add `#[allow(clippy::cast_precision_loss)]`

error: casting `i64` to `f32` causes a loss of precision (`i64` is 64 bits wide, but `f32`'s mantissa is only 23 bits wide)
  --> tests/ui/cast.rs:26:5
   |
LL |     x1 as f32;
   |     ^^^^^^^^^

error: casting `i64` to `f64` causes a loss of precision (`i64` is 64 bits wide, but `f64`'s mantissa is only 52 bits wide)
  --> tests/ui/cast.rs:28:5
   |
LL |     x1 as f64;
   |     ^^^^^^^^^

error: casting `u32` to `f32` causes a loss of precision (`u32` is 32 bits wide, but `f32`'s mantissa is only 23 bits wide)
  --> tests/ui/cast.rs:31:5
   |
LL |     x2 as f32;
   |     ^^^^^^^^^

error: casting `u64` to `f32` causes a loss of precision (`u64` is 64 bits wide, but `f32`'s mantissa is only 23 bits wide)
  --> tests/ui/cast.rs:34:5
   |
LL |     x3 as f32;
   |     ^^^^^^^^^

error: casting `u64` to `f64` causes a loss of precision (`u64` is 64 bits wide, but `f64`'s mantissa is only 52 bits wide)
  --> tests/ui/cast.rs:36:5
   |
LL |     x3 as f64;
   |     ^^^^^^^^^

error: casting `f32` to `i32` may truncate the value
  --> tests/ui/cast.rs:39:5
   |
LL |     1f32 as i32;
   |     ^^^^^^^^^^^
   |
   = help: if this is intentional allow the lint with `#[allow(clippy::cast_possible_truncation)]` ...
   = note: `-D clippy::cast-possible-truncation` implied by `-D warnings`
   = help: to override `-D warnings` add `#[allow(clippy::cast_possible_truncation)]`

error: casting `f32` to `u32` may truncate the value
  --> tests/ui/cast.rs:41:5
   |
LL |     1f32 as u32;
   |     ^^^^^^^^^^^
   |
   = help: if this is intentional allow the lint with `#[allow(clippy::cast_possible_truncation)]` ...

error: casting `f32` to `u32` may lose the sign of the value
  --> tests/ui/cast.rs:41:5
   |
LL |     1f32 as u32;
   |     ^^^^^^^^^^^
   |
   = note: `-D clippy::cast-sign-loss` implied by `-D warnings`
   = help: to override `-D warnings` add `#[allow(clippy::cast_sign_loss)]`

error: casting `f64` to `f32` may truncate the value
  --> tests/ui/cast.rs:45:5
   |
LL |     1f64 as f32;
   |     ^^^^^^^^^^^
   |
   = help: if this is intentional allow the lint with `#[allow(clippy::cast_possible_truncation)]` ...

error: casting `i32` to `i8` may truncate the value
  --> tests/ui/cast.rs:47:5
   |
LL |     1i32 as i8;
   |     ^^^^^^^^^^
   |
   = help: if this is intentional allow the lint with `#[allow(clippy::cast_possible_truncation)]` ...
help: ... or use `try_from` and handle the error accordingly
   |
LL |     i8::try_from(1i32);
   |     ~~~~~~~~~~~~~~~~~~

error: casting `i32` to `u8` may truncate the value
  --> tests/ui/cast.rs:49:5
   |
LL |     1i32 as u8;
   |     ^^^^^^^^^^
   |
   = help: if this is intentional allow the lint with `#[allow(clippy::cast_possible_truncation)]` ...
help: ... or use `try_from` and handle the error accordingly
   |
LL |     u8::try_from(1i32);
   |     ~~~~~~~~~~~~~~~~~~

error: casting `f64` to `isize` may truncate the value
  --> tests/ui/cast.rs:51:5
   |
LL |     1f64 as isize;
   |     ^^^^^^^^^^^^^
   |
   = help: if this is intentional allow the lint with `#[allow(clippy::cast_possible_truncation)]` ...

error: casting `f64` to `usize` may truncate the value
  --> tests/ui/cast.rs:53:5
   |
LL |     1f64 as usize;
   |     ^^^^^^^^^^^^^
   |
   = help: if this is intentional allow the lint with `#[allow(clippy::cast_possible_truncation)]` ...

error: casting `f64` to `usize` may lose the sign of the value
  --> tests/ui/cast.rs:53:5
   |
LL |     1f64 as usize;
   |     ^^^^^^^^^^^^^

error: casting `u32` to `u16` may truncate the value
  --> tests/ui/cast.rs:56:5
   |
LL |     1f32 as u32 as u16;
   |     ^^^^^^^^^^^^^^^^^^
   |
   = help: if this is intentional allow the lint with `#[allow(clippy::cast_possible_truncation)]` ...
help: ... or use `try_from` and handle the error accordingly
   |
LL |     u16::try_from(1f32 as u32);
   |     ~~~~~~~~~~~~~~~~~~~~~~~~~~

error: casting `f32` to `u32` may truncate the value
  --> tests/ui/cast.rs:56:5
   |
LL |     1f32 as u32 as u16;
   |     ^^^^^^^^^^^
   |
   = help: if this is intentional allow the lint with `#[allow(clippy::cast_possible_truncation)]` ...

error: casting `f32` to `u32` may lose the sign of the value
  --> tests/ui/cast.rs:56:5
   |
LL |     1f32 as u32 as u16;
   |     ^^^^^^^^^^^

error: casting `i32` to `i8` may truncate the value
  --> tests/ui/cast.rs:61:22
   |
LL |         let _x: i8 = 1i32 as _;
   |                      ^^^^^^^^^
   |
   = help: if this is intentional allow the lint with `#[allow(clippy::cast_possible_truncation)]` ...
help: ... or use `try_from` and handle the error accordingly
   |
LL |         let _x: i8 = 1i32.try_into();
   |                      ~~~~~~~~~~~~~~~

error: casting `f32` to `i32` may truncate the value
  --> tests/ui/cast.rs:63:9
   |
LL |         1f32 as i32;
   |         ^^^^^^^^^^^
   |
   = help: if this is intentional allow the lint with `#[allow(clippy::cast_possible_truncation)]` ...

error: casting `f64` to `i32` may truncate the value
  --> tests/ui/cast.rs:65:9
   |
LL |         1f64 as i32;
   |         ^^^^^^^^^^^
   |
   = help: if this is intentional allow the lint with `#[allow(clippy::cast_possible_truncation)]` ...

error: casting `f32` to `u8` may truncate the value
  --> tests/ui/cast.rs:67:9
   |
LL |         1f32 as u8;
   |         ^^^^^^^^^^
   |
   = help: if this is intentional allow the lint with `#[allow(clippy::cast_possible_truncation)]` ...

error: casting `f32` to `u8` may lose the sign of the value
  --> tests/ui/cast.rs:67:9
   |
LL |         1f32 as u8;
   |         ^^^^^^^^^^

error: casting `u8` to `i8` may wrap around the value
  --> tests/ui/cast.rs:72:5
   |
LL |     1u8 as i8;
   |     ^^^^^^^^^
   |
   = note: `-D clippy::cast-possible-wrap` implied by `-D warnings`
   = help: to override `-D warnings` add `#[allow(clippy::cast_possible_wrap)]`

error: casting `u16` to `i16` may wrap around the value
  --> tests/ui/cast.rs:75:5
   |
LL |     1u16 as i16;
   |     ^^^^^^^^^^^

error: casting `u32` to `i32` may wrap around the value
  --> tests/ui/cast.rs:77:5
   |
LL |     1u32 as i32;
   |     ^^^^^^^^^^^

error: casting `u64` to `i64` may wrap around the value
  --> tests/ui/cast.rs:79:5
   |
LL |     1u64 as i64;
   |     ^^^^^^^^^^^

error: casting `usize` to `isize` may wrap around the value
  --> tests/ui/cast.rs:81:5
   |
LL |     1usize as isize;
   |     ^^^^^^^^^^^^^^^

error: casting `usize` to `i8` may truncate the value
  --> tests/ui/cast.rs:84:5
   |
LL |     1usize as i8;
   |     ^^^^^^^^^^^^
   |
   = help: if this is intentional allow the lint with `#[allow(clippy::cast_possible_truncation)]` ...
help: ... or use `try_from` and handle the error accordingly
   |
LL |     i8::try_from(1usize);
   |     ~~~~~~~~~~~~~~~~~~~~

error: casting `usize` to `i16` may truncate the value
  --> tests/ui/cast.rs:87:5
   |
LL |     1usize as i16;
   |     ^^^^^^^^^^^^^
   |
   = help: if this is intentional allow the lint with `#[allow(clippy::cast_possible_truncation)]` ...
help: ... or use `try_from` and handle the error accordingly
   |
LL |     i16::try_from(1usize);
   |     ~~~~~~~~~~~~~~~~~~~~~

error: casting `usize` to `i16` may wrap around the value on targets with 16-bit wide pointers
  --> tests/ui/cast.rs:87:5
   |
LL |     1usize as i16;
   |     ^^^^^^^^^^^^^
   |
   = note: `usize` and `isize` may be as small as 16 bits on some platforms
   = note: for more information see https://doc.rust-lang.org/reference/types/numeric.html#machine-dependent-integer-types

error: casting `usize` to `i32` may truncate the value on targets with 64-bit wide pointers
  --> tests/ui/cast.rs:92:5
   |
LL |     1usize as i32;
   |     ^^^^^^^^^^^^^
   |
   = help: if this is intentional allow the lint with `#[allow(clippy::cast_possible_truncation)]` ...
help: ... or use `try_from` and handle the error accordingly
   |
LL |     i32::try_from(1usize);
   |     ~~~~~~~~~~~~~~~~~~~~~

error: casting `usize` to `i32` may wrap around the value on targets with 32-bit wide pointers
  --> tests/ui/cast.rs:92:5
   |
LL |     1usize as i32;
   |     ^^^^^^^^^^^^^

error: casting `usize` to `i64` may wrap around the value on targets with 64-bit wide pointers
  --> tests/ui/cast.rs:96:5
   |
LL |     1usize as i64;
   |     ^^^^^^^^^^^^^

error: casting `u16` to `isize` may wrap around the value on targets with 16-bit wide pointers
  --> tests/ui/cast.rs:101:5
   |
LL |     1u16 as isize;
   |     ^^^^^^^^^^^^^
   |
   = note: `usize` and `isize` may be as small as 16 bits on some platforms
   = note: for more information see https://doc.rust-lang.org/reference/types/numeric.html#machine-dependent-integer-types

error: casting `u32` to `isize` may wrap around the value on targets with 32-bit wide pointers
  --> tests/ui/cast.rs:105:5
   |
LL |     1u32 as isize;
   |     ^^^^^^^^^^^^^

error: casting `u64` to `isize` may truncate the value on targets with 32-bit wide pointers
  --> tests/ui/cast.rs:108:5
   |
LL |     1u64 as isize;
   |     ^^^^^^^^^^^^^
   |
   = help: if this is intentional allow the lint with `#[allow(clippy::cast_possible_truncation)]` ...
help: ... or use `try_from` and handle the error accordingly
   |
LL |     isize::try_from(1u64);
   |     ~~~~~~~~~~~~~~~~~~~~~

error: casting `u64` to `isize` may wrap around the value on targets with 64-bit wide pointers
  --> tests/ui/cast.rs:108:5
   |
LL |     1u64 as isize;
   |     ^^^^^^^^^^^^^

error: casting `i32` to `u32` may lose the sign of the value
  --> tests/ui/cast.rs:113:5
   |
LL |     -1i32 as u32;
   |     ^^^^^^^^^^^^

error: casting `isize` to `usize` may lose the sign of the value
  --> tests/ui/cast.rs:116:5
   |
LL |     -1isize as usize;
   |     ^^^^^^^^^^^^^^^^

error: casting `i8` to `u8` may lose the sign of the value
  --> tests/ui/cast.rs:127:5
   |
LL |     (i8::MIN).abs() as u8;
   |     ^^^^^^^^^^^^^^^^^^^^^

error: casting `i64` to `u64` may lose the sign of the value
  --> tests/ui/cast.rs:131:5
   |
LL |     (-1i64).abs() as u64;
   |     ^^^^^^^^^^^^^^^^^^^^

error: casting `isize` to `usize` may lose the sign of the value
  --> tests/ui/cast.rs:132:5
   |
LL |     (-1isize).abs() as usize;
   |     ^^^^^^^^^^^^^^^^^^^^^^^^

error: casting `i64` to `u64` may lose the sign of the value
  --> tests/ui/cast.rs:139:5
   |
LL |     (unsafe { (-1i64).checked_abs().unwrap_unchecked() }) as u64;
   |     ^^^^^^^^^^^^^^^^^^^^^^^^^^^^^^^^^^^^^^^^^^^^^^^^^^^^^^^^^^^^

error: casting `i64` to `u64` may lose the sign of the value
  --> tests/ui/cast.rs:154:5
   |
LL |     (unsafe { (-1i64).checked_isqrt().unwrap_unchecked() }) as u64;
   |     ^^^^^^^^^^^^^^^^^^^^^^^^^^^^^^^^^^^^^^^^^^^^^^^^^^^^^^^^^^^^^^

error: casting `i64` to `i8` may truncate the value
  --> tests/ui/cast.rs:205:5
   |
LL |     (-99999999999i64).min(1) as i8;
   |     ^^^^^^^^^^^^^^^^^^^^^^^^^^^^^^
   |
   = help: if this is intentional allow the lint with `#[allow(clippy::cast_possible_truncation)]` ...
help: ... or use `try_from` and handle the error accordingly
   |
LL |     i8::try_from((-99999999999i64).min(1));
   |     ~~~~~~~~~~~~~~~~~~~~~~~~~~~~~~~~~~~~~~

error: casting `u64` to `u8` may truncate the value
  --> tests/ui/cast.rs:219:5
   |
LL |     999999u64.clamp(0, 256) as u8;
   |     ^^^^^^^^^^^^^^^^^^^^^^^^^^^^^
   |
   = help: if this is intentional allow the lint with `#[allow(clippy::cast_possible_truncation)]` ...
help: ... or use `try_from` and handle the error accordingly
   |
LL |     u8::try_from(999999u64.clamp(0, 256));
   |     ~~~~~~~~~~~~~~~~~~~~~~~~~~~~~~~~~~~~~

error: casting `main::E2` to `u8` may truncate the value
  --> tests/ui/cast.rs:242:21
   |
LL |             let _ = self as u8;
   |                     ^^^^^^^^^^
   |
   = help: if this is intentional allow the lint with `#[allow(clippy::cast_possible_truncation)]` ...
help: ... or use `try_from` and handle the error accordingly
   |
LL |             let _ = u8::try_from(self);
   |                     ~~~~~~~~~~~~~~~~~~

error: casting `main::E2::B` to `u8` will truncate the value
  --> tests/ui/cast.rs:244:21
   |
LL |             let _ = Self::B as u8;
   |                     ^^^^^^^^^^^^^
   |
   = note: `-D clippy::cast-enum-truncation` implied by `-D warnings`
   = help: to override `-D warnings` add `#[allow(clippy::cast_enum_truncation)]`

error: casting `main::E5` to `i8` may truncate the value
  --> tests/ui/cast.rs:286:21
   |
LL |             let _ = self as i8;
   |                     ^^^^^^^^^^
   |
   = help: if this is intentional allow the lint with `#[allow(clippy::cast_possible_truncation)]` ...
help: ... or use `try_from` and handle the error accordingly
   |
LL |             let _ = i8::try_from(self);
   |                     ~~~~~~~~~~~~~~~~~~

error: casting `main::E5::A` to `i8` will truncate the value
  --> tests/ui/cast.rs:288:21
   |
LL |             let _ = Self::A as i8;
   |                     ^^^^^^^^^^^^^

error: casting `main::E6` to `i16` may truncate the value
  --> tests/ui/cast.rs:305:21
   |
LL |             let _ = self as i16;
   |                     ^^^^^^^^^^^
   |
   = help: if this is intentional allow the lint with `#[allow(clippy::cast_possible_truncation)]` ...
help: ... or use `try_from` and handle the error accordingly
   |
LL |             let _ = i16::try_from(self);
   |                     ~~~~~~~~~~~~~~~~~~~

error: casting `main::E7` to `usize` may truncate the value on targets with 32-bit wide pointers
  --> tests/ui/cast.rs:324:21
   |
LL |             let _ = self as usize;
   |                     ^^^^^^^^^^^^^
   |
   = help: if this is intentional allow the lint with `#[allow(clippy::cast_possible_truncation)]` ...
help: ... or use `try_from` and handle the error accordingly
   |
LL |             let _ = usize::try_from(self);
   |                     ~~~~~~~~~~~~~~~~~~~~~

error: casting `main::E10` to `u16` may truncate the value
  --> tests/ui/cast.rs:371:21
   |
LL |             let _ = self as u16;
   |                     ^^^^^^^^^^^
   |
   = help: if this is intentional allow the lint with `#[allow(clippy::cast_possible_truncation)]` ...
help: ... or use `try_from` and handle the error accordingly
   |
LL |             let _ = u16::try_from(self);
   |                     ~~~~~~~~~~~~~~~~~~~

error: casting `u32` to `u8` may truncate the value
  --> tests/ui/cast.rs:382:13
   |
LL |     let c = (q >> 16) as u8;
   |             ^^^^^^^^^^^^^^^
   |
   = help: if this is intentional allow the lint with `#[allow(clippy::cast_possible_truncation)]` ...
help: ... or use `try_from` and handle the error accordingly
   |
LL |     let c = u8::try_from(q >> 16);
   |             ~~~~~~~~~~~~~~~~~~~~~

error: casting `u32` to `u8` may truncate the value
  --> tests/ui/cast.rs:386:13
   |
LL |     let c = (q / 1000) as u8;
   |             ^^^^^^^^^^^^^^^^
   |
   = help: if this is intentional allow the lint with `#[allow(clippy::cast_possible_truncation)]` ...
help: ... or use `try_from` and handle the error accordingly
   |
LL |     let c = u8::try_from(q / 1000);
   |             ~~~~~~~~~~~~~~~~~~~~~~

error: casting `i32` to `u32` may lose the sign of the value
  --> tests/ui/cast.rs:398:9
   |
LL |         (x * x) as u32;
   |         ^^^^^^^^^^^^^^

error: casting `i32` to `u32` may lose the sign of the value
  --> tests/ui/cast.rs:403:32
   |
LL |     let _a = |x: i32| -> u32 { (x * x * x * x) as u32 };
   |                                ^^^^^^^^^^^^^^^^^^^^^^

error: casting `i32` to `u32` may lose the sign of the value
  --> tests/ui/cast.rs:405:5
   |
LL |     (2_i32).checked_pow(3).unwrap() as u32;
   |     ^^^^^^^^^^^^^^^^^^^^^^^^^^^^^^^^^^^^^^

error: casting `i32` to `u32` may lose the sign of the value
  --> tests/ui/cast.rs:406:5
   |
LL |     (-2_i32).pow(3) as u32;
   |     ^^^^^^^^^^^^^^^^^^^^^^

error: casting `i32` to `u32` may lose the sign of the value
  --> tests/ui/cast.rs:411:5
   |
LL |     (-5_i32 % 2) as u32;
   |     ^^^^^^^^^^^^^^^^^^^

error: casting `i32` to `u32` may lose the sign of the value
  --> tests/ui/cast.rs:413:5
   |
LL |     (-5_i32 % -2) as u32;
   |     ^^^^^^^^^^^^^^^^^^^^

error: casting `i32` to `u32` may lose the sign of the value
  --> tests/ui/cast.rs:416:5
   |
LL |     (-2_i32 >> 1) as u32;
   |     ^^^^^^^^^^^^^^^^^^^^

error: casting `i32` to `u32` may lose the sign of the value
  --> tests/ui/cast.rs:420:5
   |
LL |     (x * x) as u32;
   |     ^^^^^^^^^^^^^^

error: casting `i32` to `u32` may lose the sign of the value
  --> tests/ui/cast.rs:421:5
   |
LL |     (x * x * x) as u32;
   |     ^^^^^^^^^^^^^^^^^^

error: casting `i16` to `u16` may lose the sign of the value
  --> tests/ui/cast.rs:425:5
   |
LL |     (y * y * y * y * -2) as u16;
   |     ^^^^^^^^^^^^^^^^^^^^^^^^^^^

error: casting `i16` to `u16` may lose the sign of the value
  --> tests/ui/cast.rs:427:5
   |
LL |     (y * y * y / y * 2) as u16;
   |     ^^^^^^^^^^^^^^^^^^^^^^^^^^

error: casting `i16` to `u16` may lose the sign of the value
  --> tests/ui/cast.rs:428:5
   |
LL |     (y * y / y * 2) as u16;
   |     ^^^^^^^^^^^^^^^^^^^^^^

error: casting `i16` to `u16` may lose the sign of the value
  --> tests/ui/cast.rs:430:5
   |
LL |     (y / y * y * -2) as u16;
   |     ^^^^^^^^^^^^^^^^^^^^^^^

error: equal expressions as operands to `/`
  --> tests/ui/cast.rs:430:6
   |
LL |     (y / y * y * -2) as u16;
   |      ^^^^^
   |
   = note: `#[deny(clippy::eq_op)]` on by default

error: casting `i16` to `u16` may lose the sign of the value
  --> tests/ui/cast.rs:433:5
   |
LL |     (y + y + y + -2) as u16;
   |     ^^^^^^^^^^^^^^^^^^^^^^^

error: casting `i16` to `u16` may lose the sign of the value
  --> tests/ui/cast.rs:435:5
   |
LL |     (y + y + y + 2) as u16;
   |     ^^^^^^^^^^^^^^^^^^^^^^

error: casting `i16` to `u16` may lose the sign of the value
  --> tests/ui/cast.rs:439:5
   |
LL |     (z + -2) as u16;
   |     ^^^^^^^^^^^^^^^

error: casting `i16` to `u16` may lose the sign of the value
  --> tests/ui/cast.rs:441:5
   |
LL |     (z + z + 2) as u16;
   |     ^^^^^^^^^^^^^^^^^^

error: casting `i32` to `u32` may lose the sign of the value
  --> tests/ui/cast.rs:444:9
   |
LL |         (a * a * b * b * c * c) as u32;
   |         ^^^^^^^^^^^^^^^^^^^^^^^^^^^^^^

error: casting `i32` to `u32` may lose the sign of the value
  --> tests/ui/cast.rs:445:9
   |
LL |         (a * b * c) as u32;
   |         ^^^^^^^^^^^^^^^^^^

error: casting `i32` to `u32` may lose the sign of the value
  --> tests/ui/cast.rs:447:9
   |
LL |         (a * -b * c) as u32;
   |         ^^^^^^^^^^^^^^^^^^^

error: casting `i32` to `u32` may lose the sign of the value
  --> tests/ui/cast.rs:449:9
   |
LL |         (a * b * c * c) as u32;
   |         ^^^^^^^^^^^^^^^^^^^^^^

error: casting `i32` to `u32` may lose the sign of the value
  --> tests/ui/cast.rs:450:9
   |
LL |         (a * -2) as u32;
   |         ^^^^^^^^^^^^^^^

error: casting `i32` to `u32` may lose the sign of the value
  --> tests/ui/cast.rs:452:9
   |
LL |         (a * b * c * -2) as u32;
   |         ^^^^^^^^^^^^^^^^^^^^^^^

error: casting `i32` to `u32` may lose the sign of the value
  --> tests/ui/cast.rs:454:9
   |
LL |         (a / b) as u32;
   |         ^^^^^^^^^^^^^^

error: casting `i32` to `u32` may lose the sign of the value
  --> tests/ui/cast.rs:455:9
   |
LL |         (a / b * c) as u32;
   |         ^^^^^^^^^^^^^^^^^^

error: casting `i32` to `u32` may lose the sign of the value
  --> tests/ui/cast.rs:457:9
   |
LL |         (a / b + b * c) as u32;
   |         ^^^^^^^^^^^^^^^^^^^^^^

error: casting `i32` to `u32` may lose the sign of the value
  --> tests/ui/cast.rs:459:9
   |
LL |         a.saturating_pow(3) as u32;
   |         ^^^^^^^^^^^^^^^^^^^^^^^^^^

error: casting `i32` to `u32` may lose the sign of the value
  --> tests/ui/cast.rs:461:9
   |
LL |         (a.abs() * b.pow(2) / c.abs()) as u32
   |         ^^^^^^^^^^^^^^^^^^^^^^^^^^^^^^^^^^^^^

<<<<<<< HEAD
error: casting `i64` to `usize` may truncate the value on targets with 32-bit wide pointers
  --> tests/ui/cast.rs:468:5
=======
error: casting `i32` to `u32` may lose the sign of the value
  --> tests/ui/cast.rs:469:21
   |
LL |             let _ = i32::MIN as u32; // cast_sign_loss
   |                     ^^^^^^^^^^^^^^^
...
LL |     m!();
   |     ---- in this macro invocation
   |
   = note: this error originates in the macro `m` (in Nightly builds, run with -Z macro-backtrace for more info)

error: casting `u32` to `u8` may truncate the value
  --> tests/ui/cast.rs:470:21
   |
LL |             let _ = u32::MAX as u8; // cast_possible_truncation
   |                     ^^^^^^^^^^^^^^
...
LL |     m!();
   |     ---- in this macro invocation
   |
   = help: if this is intentional allow the lint with `#[allow(clippy::cast_possible_truncation)]` ...
   = note: this error originates in the macro `m` (in Nightly builds, run with -Z macro-backtrace for more info)
help: ... or use `try_from` and handle the error accordingly
   |
LL |             let _ = u8::try_from(u32::MAX); // cast_possible_truncation
   |                     ~~~~~~~~~~~~~~~~~~~~~~

error: casting `f64` to `f32` may truncate the value
  --> tests/ui/cast.rs:471:21
   |
LL |             let _ = std::f64::consts::PI as f32; // cast_possible_truncation
   |                     ^^^^^^^^^^^^^^^^^^^^^^^^^^^
...
LL |     m!();
   |     ---- in this macro invocation
   |
   = help: if this is intentional allow the lint with `#[allow(clippy::cast_possible_truncation)]` ...
   = note: this error originates in the macro `m` (in Nightly builds, run with -Z macro-backtrace for more info)

error: casting `i64` to `usize` may truncate the value on targets with 32-bit wide pointers
  --> tests/ui/cast.rs:480:5
>>>>>>> cdd63363
   |
LL |     bar.unwrap().unwrap() as usize
   |     ^^^^^^^^^^^^^^^^^^^^^^^^^^^^^^
   |
   = help: if this is intentional allow the lint with `#[allow(clippy::cast_possible_truncation)]` ...
help: ... or use `try_from` and handle the error accordingly
   |
LL |     usize::try_from(bar.unwrap().unwrap())
   |

error: casting `i64` to `usize` may lose the sign of the value
<<<<<<< HEAD
  --> tests/ui/cast.rs:468:5
=======
  --> tests/ui/cast.rs:480:5
>>>>>>> cdd63363
   |
LL |     bar.unwrap().unwrap() as usize
   |     ^^^^^^^^^^^^^^^^^^^^^^^^^^^^^^

<<<<<<< HEAD
error: aborting due to 87 previous errors
=======
error: aborting due to 90 previous errors
>>>>>>> cdd63363
<|MERGE_RESOLUTION|>--- conflicted
+++ resolved
@@ -650,10 +650,6 @@
 LL |         (a.abs() * b.pow(2) / c.abs()) as u32
    |         ^^^^^^^^^^^^^^^^^^^^^^^^^^^^^^^^^^^^^
 
-<<<<<<< HEAD
-error: casting `i64` to `usize` may truncate the value on targets with 32-bit wide pointers
-  --> tests/ui/cast.rs:468:5
-=======
 error: casting `i32` to `u32` may lose the sign of the value
   --> tests/ui/cast.rs:469:21
    |
@@ -695,7 +691,6 @@
 
 error: casting `i64` to `usize` may truncate the value on targets with 32-bit wide pointers
   --> tests/ui/cast.rs:480:5
->>>>>>> cdd63363
    |
 LL |     bar.unwrap().unwrap() as usize
    |     ^^^^^^^^^^^^^^^^^^^^^^^^^^^^^^
@@ -707,17 +702,9 @@
    |
 
 error: casting `i64` to `usize` may lose the sign of the value
-<<<<<<< HEAD
-  --> tests/ui/cast.rs:468:5
-=======
   --> tests/ui/cast.rs:480:5
->>>>>>> cdd63363
    |
 LL |     bar.unwrap().unwrap() as usize
    |     ^^^^^^^^^^^^^^^^^^^^^^^^^^^^^^
 
-<<<<<<< HEAD
-error: aborting due to 87 previous errors
-=======
 error: aborting due to 90 previous errors
->>>>>>> cdd63363
