error: unnecessary structure name repetition
  --> $DIR/use_self.rs:18:21
   |
LL |         fn new() -> Foo {
   |                     ^^^ help: use the applicable keyword: `Self`
   |
   = note: `-D clippy::use-self` implied by `-D warnings`

error: unnecessary structure name repetition
  --> $DIR/use_self.rs:19:13
   |
LL |             Foo {}
   |             ^^^ help: use the applicable keyword: `Self`

error: unnecessary structure name repetition
  --> $DIR/use_self.rs:21:22
   |
LL |         fn test() -> Foo {
   |                      ^^^ help: use the applicable keyword: `Self`

error: unnecessary structure name repetition
  --> $DIR/use_self.rs:22:13
   |
LL |             Foo::new()
   |             ^^^ help: use the applicable keyword: `Self`

error: unnecessary structure name repetition
  --> $DIR/use_self.rs:27:25
   |
LL |         fn default() -> Foo {
   |                         ^^^ help: use the applicable keyword: `Self`

error: unnecessary structure name repetition
  --> $DIR/use_self.rs:28:13
   |
LL |             Foo::new()
   |             ^^^ help: use the applicable keyword: `Self`

error: unnecessary structure name repetition
  --> $DIR/use_self.rs:93:24
   |
LL |         fn bad(foos: &[Foo]) -> impl Iterator<Item = &Foo> {
   |                        ^^^ help: use the applicable keyword: `Self`

error: unnecessary structure name repetition
  --> $DIR/use_self.rs:93:55
   |
LL |         fn bad(foos: &[Foo]) -> impl Iterator<Item = &Foo> {
   |                                                       ^^^ help: use the applicable keyword: `Self`

error: unnecessary structure name repetition
  --> $DIR/use_self.rs:108:13
   |
LL |             TS(0)
   |             ^^ help: use the applicable keyword: `Self`

error: unnecessary structure name repetition
  --> $DIR/use_self.rs:143:29
   |
LL |                 fn bar() -> Bar {
   |                             ^^^ help: use the applicable keyword: `Self`

error: unnecessary structure name repetition
  --> $DIR/use_self.rs:144:21
   |
LL |                     Bar { foo: Foo {} }
   |                     ^^^ help: use the applicable keyword: `Self`

error: unnecessary structure name repetition
  --> $DIR/use_self.rs:155:21
   |
LL |         fn baz() -> Foo {
   |                     ^^^ help: use the applicable keyword: `Self`

error: unnecessary structure name repetition
  --> $DIR/use_self.rs:156:13
   |
LL |             Foo {}
   |             ^^^ help: use the applicable keyword: `Self`

error: unnecessary structure name repetition
  --> $DIR/use_self.rs:173:21
   |
LL |             let _ = Enum::B(42);
   |                     ^^^^ help: use the applicable keyword: `Self`

error: unnecessary structure name repetition
  --> $DIR/use_self.rs:174:21
   |
LL |             let _ = Enum::C { field: true };
   |                     ^^^^ help: use the applicable keyword: `Self`

error: unnecessary structure name repetition
  --> $DIR/use_self.rs:175:21
   |
LL |             let _ = Enum::A;
   |                     ^^^^ help: use the applicable keyword: `Self`

error: unnecessary structure name repetition
  --> $DIR/use_self.rs:217:13
   |
LL |             nested::A::fun_1();
   |             ^^^^^^^^^ help: use the applicable keyword: `Self`

error: unnecessary structure name repetition
  --> $DIR/use_self.rs:218:13
   |
LL |             nested::A::A;
   |             ^^^^^^^^^ help: use the applicable keyword: `Self`

error: unnecessary structure name repetition
  --> $DIR/use_self.rs:220:13
   |
LL |             nested::A {};
   |             ^^^^^^^^^ help: use the applicable keyword: `Self`

error: unnecessary structure name repetition
  --> $DIR/use_self.rs:239:13
   |
LL |             TestStruct::from_something()
   |             ^^^^^^^^^^ help: use the applicable keyword: `Self`

error: unnecessary structure name repetition
  --> $DIR/use_self.rs:253:25
   |
LL |         async fn g() -> S {
   |                         ^ help: use the applicable keyword: `Self`

error: unnecessary structure name repetition
  --> $DIR/use_self.rs:254:13
   |
LL |             S {}
   |             ^ help: use the applicable keyword: `Self`

error: unnecessary structure name repetition
  --> $DIR/use_self.rs:258:16
   |
LL |             &p[S::A..S::B]
   |                ^ help: use the applicable keyword: `Self`

error: unnecessary structure name repetition
  --> $DIR/use_self.rs:258:22
   |
LL |             &p[S::A..S::B]
   |                      ^ help: use the applicable keyword: `Self`

error: unnecessary structure name repetition
  --> $DIR/use_self.rs:281:29
   |
LL |         fn foo(value: T) -> Foo<T> {
   |                             ^^^^^^ help: use the applicable keyword: `Self`

error: unnecessary structure name repetition
  --> $DIR/use_self.rs:282:13
   |
LL |             Foo { value }
   |             ^^^ help: use the applicable keyword: `Self`

error: unnecessary structure name repetition
  --> $DIR/use_self.rs:319:21
   |
LL |         type From = T::From;
   |                     ^^^^^^^ help: use the applicable keyword: `Self`

error: unnecessary structure name repetition
  --> $DIR/use_self.rs:320:19
   |
LL |         type To = T::To;
   |                   ^^^^^ help: use the applicable keyword: `Self`

error: unnecessary structure name repetition
<<<<<<< HEAD
  --> $DIR/use_self.rs:457:13
=======
  --> $DIR/use_self.rs:453:13
>>>>>>> 8222d48c
   |
LL |             A::new::<submod::B>(submod::B {})
   |             ^ help: use the applicable keyword: `Self`

error: aborting due to 29 previous errors
<|MERGE_RESOLUTION|>--- conflicted
+++ resolved
@@ -169,11 +169,7 @@
    |                   ^^^^^ help: use the applicable keyword: `Self`
 
 error: unnecessary structure name repetition
-<<<<<<< HEAD
-  --> $DIR/use_self.rs:457:13
-=======
   --> $DIR/use_self.rs:453:13
->>>>>>> 8222d48c
    |
 LL |             A::new::<submod::B>(submod::B {})
    |             ^ help: use the applicable keyword: `Self`
